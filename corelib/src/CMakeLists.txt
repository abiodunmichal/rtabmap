
SET(SRC_FILES
	Rtabmap.cpp
	RtabmapThread.cpp
	
	Statistics.cpp
	
	Memory.cpp
	
	DBDriver.cpp
	DBDriverSqlite3.cpp
	DBReader.cpp
	
    Camera.cpp
    CameraThread.cpp
    CameraRGBD.cpp
    
    EpipolarGeometry.cpp
	VisualWord.cpp
	VWDictionary.cpp
	BayesFilter.cpp
	Parameters.cpp
    Signature.cpp
	Features2d.cpp
	Transform.cpp
	
	util3d.cpp
	Odometry.cpp
	SensorData.cpp
	Graph.cpp
	Compression.cpp
	
	toro3d/posegraph3.cpp
	toro3d/treeoptimizer3_iteration.cpp
	toro3d/treeoptimizer3.cpp
	
	toro3d/posegraph2.cpp
	toro3d/treeoptimizer2.cpp
	
	sqlite3/sqlite3.c
)

SET(INCLUDE_DIRS
    ${PROJECT_SOURCE_DIR}/utilite/include
	${CMAKE_CURRENT_SOURCE_DIR}/../include
	${CMAKE_CURRENT_SOURCE_DIR}
	${CMAKE_CURRENT_BINARY_DIR}
    ${OpenCV_INCLUDE_DIRS}
	${PCL_INCLUDE_DIRS}
	${ZLIB_INCLUDE_DIRS}
)

SET(LIBRARIES
	${OpenCV_LIBS} 
	${PCL_LIBRARIES} 
	${ZLIB_LIBRARIES} 
)

IF(Freenect_FOUND)
	ADD_DEFINITIONS("-DWITH_FREENECT")
	IF(Freenect_DASH_INCLUDES)
	   ADD_DEFINITIONS("-DFREENECT_DASH_INCLUDES")
	ENDIF(Freenect_DASH_INCLUDES)
	SET(INCLUDE_DIRS
		${INCLUDE_DIRS}
		${Freenect_INCLUDE_DIRS}
	)
	SET(LIBRARIES
		${LIBRARIES}
		${Freenect_LIBRARIES}
	)
ENDIF(Freenect_FOUND)

IF(OpenNI2_FOUND)
	ADD_DEFINITIONS("-DWITH_OPENNI2")
	SET(INCLUDE_DIRS
		${INCLUDE_DIRS}
		${OpenNI2_INCLUDE_DIRS}
	)
	SET(LIBRARIES
		${LIBRARIES}
		${OpenNI2_LIBRARIES}
	)
ENDIF(OpenNI2_FOUND)

<<<<<<< HEAD
IF(DC1394_FOUND)
	ADD_DEFINITIONS("-DWITH_DC1394")
	SET(INCLUDE_DIRS
		${INCLUDE_DIRS}
		${DC1394_INCLUDE_DIRS}
	)
	SET(LIBRARIES
		${LIBRARIES}
		${DC1394_LIBRARIES}
	)
ENDIF(DC1394_FOUND)
=======
IF(freenect2_FOUND)
	ADD_DEFINITIONS("-DWITH_FREENECT2")
	SET(INCLUDE_DIRS
		${INCLUDE_DIRS}
		${freenect2_INCLUDE_DIRS}
	)
	SET(LIBRARIES
		${LIBRARIES}
		${freenect2_LIBRARIES}
	)
ENDIF(freenect2_FOUND)
>>>>>>> 5ef31947

IF(G2O_FOUND)
	ADD_DEFINITIONS("-DWITH_G2O")
	SET(INCLUDE_DIRS 
		${INCLUDE_DIRS} 
		${G2O_INCLUDE_DIRS}
	)
	SET(LIBRARIES
		${LIBRARIES}
		${G2O_LIBRARIES}
	)
ENDIF(G2O_FOUND)

####################################
# Generate resources files
####################################
CONFIGURE_FILE(${CMAKE_CURRENT_SOURCE_DIR}/resources/DatabaseSchema.sql.in ${CMAKE_CURRENT_SOURCE_DIR}/resources/DatabaseSchema.sql)

SET(R
	${CMAKE_CURRENT_SOURCE_DIR}/resources/DatabaseSchema.sql
)

#replace semicolons by spaces
foreach(arg ${R})
   set(RESOURCES "${RESOURCES}" "${arg}")
endforeach(arg ${R})

SET(RESOURCES_HEADERS 
	${CMAKE_CURRENT_BINARY_DIR}/DatabaseSchema_sql.h 
)

ADD_CUSTOM_COMMAND(
   OUTPUT ${RESOURCES_HEADERS}
   COMMAND ${CMAKE_RUNTIME_OUTPUT_DIRECTORY}/uresourcegenerator -n rtabmap -p ${CMAKE_CURRENT_BINARY_DIR} ${RESOURCES}
   COMMENT "[Creating resources]"
   DEPENDS ${R} uresourcegenerator
)

####################################
# Generate resources files END
####################################

add_definitions(${PCL_DEFINITIONS})


# Make sure the compiler can find include files from our library.
INCLUDE_DIRECTORIES(${INCLUDE_DIRS})

# Add binary that is built from the source file "main.cpp".
# The extension is automatically found.
ADD_LIBRARY(rtabmap_core ${SRC_FILES} ${RESOURCES_HEADERS})
TARGET_LINK_LIBRARIES(rtabmap_core rtabmap_utilite ${LIBRARIES})

SET_TARGET_PROPERTIES(
     rtabmap_core
   PROPERTIES
     VERSION ${RTABMAP_VERSION}
     SOVERSION ${RTABMAP_MAJOR_VERSION}.${RTABMAP_MINOR_VERSION}
)

INSTALL(TARGETS rtabmap_core
        RUNTIME DESTINATION "${CMAKE_INSTALL_BINDIR}" COMPONENT runtime
        LIBRARY DESTINATION "${CMAKE_INSTALL_LIBDIR}" COMPONENT devel
        ARCHIVE DESTINATION "${CMAKE_INSTALL_LIBDIR}" COMPONENT devel)
		
install(DIRECTORY ${CMAKE_CURRENT_SOURCE_DIR}/../include/ 
		DESTINATION "${INSTALL_INCLUDE_DIR}"
		COMPONENT devel 
		FILES_MATCHING PATTERN "*.h" PATTERN "*.hpp" 
		PATTERN ".svn" EXCLUDE)
<|MERGE_RESOLUTION|>--- conflicted
+++ resolved
@@ -83,7 +83,18 @@
 	)
 ENDIF(OpenNI2_FOUND)
 
-<<<<<<< HEAD
+IF(freenect2_FOUND)
+	ADD_DEFINITIONS("-DWITH_FREENECT2")
+	SET(INCLUDE_DIRS
+		${INCLUDE_DIRS}
+		${freenect2_INCLUDE_DIRS}
+	)
+	SET(LIBRARIES
+		${LIBRARIES}
+		${freenect2_LIBRARIES}
+	)
+ENDIF(freenect2_FOUND)
+
 IF(DC1394_FOUND)
 	ADD_DEFINITIONS("-DWITH_DC1394")
 	SET(INCLUDE_DIRS
@@ -95,19 +106,6 @@
 		${DC1394_LIBRARIES}
 	)
 ENDIF(DC1394_FOUND)
-=======
-IF(freenect2_FOUND)
-	ADD_DEFINITIONS("-DWITH_FREENECT2")
-	SET(INCLUDE_DIRS
-		${INCLUDE_DIRS}
-		${freenect2_INCLUDE_DIRS}
-	)
-	SET(LIBRARIES
-		${LIBRARIES}
-		${freenect2_LIBRARIES}
-	)
-ENDIF(freenect2_FOUND)
->>>>>>> 5ef31947
 
 IF(G2O_FOUND)
 	ADD_DEFINITIONS("-DWITH_G2O")
