--- conflicted
+++ resolved
@@ -94,13 +94,8 @@
 	virtual void mainLoop();
 	virtual void mainLoopKill();
 	void process();
-<<<<<<< HEAD
-	void addData(const SensorData & data);
-	bool getData(SensorData & data);
-=======
 	void addData(const OdometryEvent & odomEvent);
-	void getData(OdometryEvent & data);
->>>>>>> 039ae45d
+	bool getData(OdometryEvent & data);
 	void pushNewState(State newState, const ParametersMap & parameters = ParametersMap());
 	void publishMap(bool optimized, bool full) const;
 	void publishGraph(bool optimized, bool full) const;
