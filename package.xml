<?xml version="1.0"?>
<package format="2">
  <name>rtabmap</name>
  <version>0.21.6</version>
  <description>RTAB-Map's standalone library. RTAB-Map is a RGB-D SLAM approach with real-time constraints.</description>
  <maintainer email="matlabbe@gmail.com">Mathieu Labbe</maintainer>
  <author>Mathieu Labbe</author>
  <license>BSD</license>
  <url type="website">http://introlab.github.io/rtabmap</url>
  <url type="bugtracker">https://github.com/introlab/rtabmap/issues</url>
  <url type="repository">https://github.com/introlab/rtabmap</url>

  <buildtool_depend>cmake</buildtool_depend>

  <build_depend>proj</build_depend>
  <depend>cv_bridge</depend>
  <depend>libg2o</depend>
  <!-- <depend>gtsam</depend> // Uncomment when this issue https://github.com/borglab/gtsam/issues/1759 is fixed and new binaries are available-->
  <!-- <depend>libopenni2-dev</depend> --> <!-- not available on Jessie -->
  <depend>libpcl-all-dev</depend> <!--  include libvtk-qt -->
  <depend>libpointmatcher</depend> <!-- optional but recommended if lidar is used, also not available on 32 bits system, but rtabmap can be built without it -->
  <!-- <depend>libproj-dev</depend> needed due to error in vtk6 (kinetic)-->
  <depend>libsqlite3-dev</depend>
<<<<<<< HEAD
  <depend>octomap</depend>
<!--  <depend>grid_map_core</depend> // Uncomment when available on jazzy -->
=======
  <depend>liboctomap-dev</depend>
  <depend>grid_map_core</depend>
>>>>>>> 24ca5624
  <depend>qt_gui_cpp</depend> <!-- libqt4-dev or libqt5-dev -->
  <depend>zlib</depend>

  <export>
	  <build_type>cmake</build_type>
  </export>
</package><|MERGE_RESOLUTION|>--- conflicted
+++ resolved
@@ -15,19 +15,15 @@
   <build_depend>proj</build_depend>
   <depend>cv_bridge</depend>
   <depend>libg2o</depend>
-  <!-- <depend>gtsam</depend> // Uncomment when this issue https://github.com/borglab/gtsam/issues/1759 is fixed and new binaries are available-->
+  <depend>gtsam</depend>
+  <depend>tbb</depend> <!-- till tbb is added to gtsam dependencies https://github.com/borglab/gtsam/issues/1759 -->
   <!-- <depend>libopenni2-dev</depend> --> <!-- not available on Jessie -->
   <depend>libpcl-all-dev</depend> <!--  include libvtk-qt -->
   <depend>libpointmatcher</depend> <!-- optional but recommended if lidar is used, also not available on 32 bits system, but rtabmap can be built without it -->
   <!-- <depend>libproj-dev</depend> needed due to error in vtk6 (kinetic)-->
   <depend>libsqlite3-dev</depend>
-<<<<<<< HEAD
-  <depend>octomap</depend>
+  <depend>liboctomap-dev</depend>
 <!--  <depend>grid_map_core</depend> // Uncomment when available on jazzy -->
-=======
-  <depend>liboctomap-dev</depend>
-  <depend>grid_map_core</depend>
->>>>>>> 24ca5624
   <depend>qt_gui_cpp</depend> <!-- libqt4-dev or libqt5-dev -->
   <depend>zlib</depend>
 
