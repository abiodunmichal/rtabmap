--- conflicted
+++ resolved
@@ -23,13 +23,8 @@
   <!-- <depend>libproj-dev</depend> needed due to error in vtk6 (kinetic)-->
   <depend>libsqlite3-dev</depend>
   <depend>liboctomap-dev</depend>
-<<<<<<< HEAD
 <!--  <depend>grid_map_core</depend> # not available on Rolling -->
   <depend>qtbase5-dev</depend>
-=======
-  <!-- <depend>grid_map_core</depend> --> <!-- till this PR is released https://github.com/ANYbotics/grid_map/pull/499 -->
-  <depend>qt_gui_cpp</depend> <!-- libqt4-dev or libqt5-dev -->
->>>>>>> fa6deba7
   <depend>zlib</depend>
 
   <export>
