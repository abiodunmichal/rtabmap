/*
Copyright (c) 2010-2014, Mathieu Labbe - IntRoLab - Universite de Sherbrooke
All rights reserved.

Redistribution and use in source and binary forms, with or without
modification, are permitted provided that the following conditions are met:
    * Redistributions of source code must retain the above copyright
      notice, this list of conditions and the following disclaimer.
    * Redistributions in binary form must reproduce the above copyright
      notice, this list of conditions and the following disclaimer in the
      documentation and/or other materials provided with the distribution.
    * Neither the name of the Universite de Sherbrooke nor the
      names of its contributors may be used to endorse or promote products
      derived from this software without specific prior written permission.

THIS SOFTWARE IS PROVIDED BY THE COPYRIGHT HOLDERS AND CONTRIBUTORS "AS IS" AND
ANY EXPRESS OR IMPLIED WARRANTIES, INCLUDING, BUT NOT LIMITED TO, THE IMPLIED
WARRANTIES OF MERCHANTABILITY AND FITNESS FOR A PARTICULAR PURPOSE ARE
DISCLAIMED. IN NO EVENT SHALL THE COPYRIGHT HOLDER OR CONTRIBUTORS BE LIABLE FOR ANY
DIRECT, INDIRECT, INCIDENTAL, SPECIAL, EXEMPLARY, OR CONSEQUENTIAL DAMAGES
(INCLUDING, BUT NOT LIMITED TO, PROCUREMENT OF SUBSTITUTE GOODS OR SERVICES;
LOSS OF USE, DATA, OR PROFITS; OR BUSINESS INTERRUPTION) HOWEVER CAUSED AND
ON ANY THEORY OF LIABILITY, WHETHER IN CONTRACT, STRICT LIABILITY, OR TORT
(INCLUDING NEGLIGENCE OR OTHERWISE) ARISING IN ANY WAY OUT OF THE USE OF THIS
SOFTWARE, EVEN IF ADVISED OF THE POSSIBILITY OF SUCH DAMAGE.
*/

#include "rtabmap/gui/MainWindow.h"

#include "ui_mainWindow.h"

#include "rtabmap/core/CameraRGB.h"
#include "rtabmap/core/CameraStereo.h"
#include "rtabmap/core/CameraThread.h"
#include "rtabmap/core/CameraEvent.h"
#include "rtabmap/core/DBReader.h"
#include "rtabmap/core/Parameters.h"
#include "rtabmap/core/ParamEvent.h"
#include "rtabmap/core/Signature.h"
#include "rtabmap/core/Memory.h"
#include "rtabmap/core/DBDriver.h"
#include "rtabmap/core/RegistrationVis.h"

#include "rtabmap/gui/ImageView.h"
#include "rtabmap/gui/KeypointItem.h"
#include "rtabmap/gui/DataRecorder.h"
#include "rtabmap/gui/DatabaseViewer.h"
#include "rtabmap/gui/PdfPlot.h"
#include "rtabmap/gui/StatsToolBox.h"
#include "rtabmap/gui/ProgressDialog.h"

#include <rtabmap/utilite/UStl.h>
#include <rtabmap/utilite/ULogger.h>
#include <rtabmap/utilite/UEventsManager.h>
#include <rtabmap/utilite/UFile.h>
#include <rtabmap/utilite/UConversion.h>
#include "rtabmap/utilite/UPlot.h"
#include "rtabmap/utilite/UCv2Qt.h"

#include "ExportCloudsDialog.h"
#include "AboutDialog.h"
#include "PostProcessingDialog.h"

#include <QtGui/QCloseEvent>
#include <QtGui/QPixmap>
#include <QtCore/QDir>
#include <QtCore/QFile>
#include <QtCore/QTextStream>
#include <QtCore/QFileInfo>
#include <QMessageBox>
#include <QFileDialog>
#include <QGraphicsEllipseItem>
#include <QDockWidget>
#include <QtCore/QBuffer>
#include <QtCore/QTimer>
#include <QtCore/QTime>
#include <QActionGroup>
#include <QtCore/QThread>
#include <QtGui/QDesktopServices>
#include <QtCore/QStringList>
#include <QtCore/QProcess>
#include <QSplashScreen>
#include <QInputDialog>
#include <QToolButton>

//RGB-D stuff
#include "rtabmap/core/CameraRGBD.h"
#include "rtabmap/core/Odometry.h"
#include "rtabmap/core/OdometryThread.h"
#include "rtabmap/core/OdometryEvent.h"
#include "rtabmap/core/util3d.h"
#include "rtabmap/core/util3d_transforms.h"
#include "rtabmap/core/util3d_filtering.h"
#include "rtabmap/core/util3d_mapping.h"
#include "rtabmap/core/util3d_surface.h"
#include "rtabmap/core/util3d_registration.h"
#include "rtabmap/core/Graph.h"
#include "rtabmap/core/RegistrationIcp.h"
#include <pcl/visualization/cloud_viewer.h>
#include <pcl/common/transforms.h>
#include <pcl/common/common.h>
#include <pcl/io/pcd_io.h>
#include <pcl/io/ply_io.h>
#include <pcl/io/vtk_io.h>
#include <pcl/io/obj_io.h>
#include <pcl/filters/filter.h>
#include <pcl/search/kdtree.h>

#define LOG_FILE_NAME "LogRtabmap.txt"
#define SHARE_SHOW_LOG_FILE "share/rtabmap/showlogs.m"
#define SHARE_GET_PRECISION_RECALL_FILE "share/rtabmap/getPrecisionRecall.m"
#define SHARE_IMPORT_FILE   "share/rtabmap/importfile.m"

using namespace rtabmap;

inline static void initGuiResource() { Q_INIT_RESOURCE(GuiLib); }


namespace rtabmap {

MainWindow::MainWindow(PreferencesDialog * prefDialog, QWidget * parent) :
	QMainWindow(parent),
	_ui(0),
	_state(kIdle),
	_camera(0),
	_dbReader(0),
	_odomThread(0),
	_preferencesDialog(0),
	_aboutDialog(0),
	_exportDialog(0),
	_dataRecorder(0),
	_lastId(0),
	_processingStatistics(false),
	_processingDownloadedMap(false),
	_odometryReceived(false),
	_newDatabasePath(""),
	_newDatabasePathOutput(""),
	_openedDatabasePath(""),
	_databaseUpdated(false),
	_odomImageShow(true),
	_odomImageDepthShow(false),
	_savedMaximized(false),
	_waypointsIndex(0),
	_odometryCorrection(Transform::getIdentity()),
	_processingOdometry(false),
	_lastOdomInfoUpdateTime(0),
	_oneSecondTimer(0),
	_elapsedTime(0),
	_posteriorCurve(0),
	_likelihoodCurve(0),
	_rawLikelihoodCurve(0),
	_autoScreenCaptureOdomSync(false),
	_autoScreenCaptureRAM(false),
	_firstCall(true)
{
	UDEBUG("");

	initGuiResource();

	QPixmap pixmap(":images/RTAB-Map.png");
	QSplashScreen splash(pixmap);
	splash.show();
	splash.showMessage(tr("Loading..."));
	QApplication::processEvents();

	// Create dialogs
	_aboutDialog = new AboutDialog(this);
	_aboutDialog->setObjectName("AboutDialog");
	_exportDialog = new ExportCloudsDialog(this);
	_exportDialog->setObjectName("ExportCloudsDialog");
	_postProcessingDialog = new PostProcessingDialog(this);
	_postProcessingDialog->setObjectName("PostProcessingDialog");

	_ui = new Ui_mainWindow();
	_ui->setupUi(this);

	QString title("RTAB-Map[*]");
	this->setWindowTitle(title);
	this->setWindowIconText(tr("RTAB-Map"));
	this->setObjectName("MainWindow");

	//Setup dock widgets position if it is the first time the application is started.
	setDefaultViews();

	_ui->widget_mainWindow->setVisible(false);

	if(prefDialog)
	{
		_preferencesDialog = prefDialog;
		_preferencesDialog->setParent(this, Qt::Dialog);
	}
	else // Default dialog
	{
		_preferencesDialog = new PreferencesDialog(this);
	}
	_preferencesDialog->setObjectName("PreferencesDialog");
	_preferencesDialog->init();

	// Restore window geometry
	bool statusBarShown = false;
	_preferencesDialog->loadMainWindowState(this, _savedMaximized, statusBarShown);
	_preferencesDialog->loadWindowGeometry(_preferencesDialog);
	_preferencesDialog->loadWindowGeometry(_exportDialog);
	_preferencesDialog->loadWindowGeometry(_postProcessingDialog);
	_preferencesDialog->loadWindowGeometry(_aboutDialog);
	setupMainLayout(_preferencesDialog->isVerticalLayoutUsed());

	// Timer
	_oneSecondTimer = new QTimer(this);
	_oneSecondTimer->setInterval(1000);
	_elapsedTime = new QTime();
	_ui->label_elapsedTime->setText("00:00:00");
	connect(_oneSecondTimer, SIGNAL(timeout()), this, SLOT(updateElapsedTime()));
	_logEventTime = new QTime();
	_logEventTime->start();

	//Graphics scenes
	_ui->imageView_source->setBackgroundColor(Qt::black);
	_ui->imageView_loopClosure->setBackgroundColor(Qt::black);
	_ui->imageView_odometry->setBackgroundColor(Qt::black);
	_ui->imageView_odometry->setAlpha(200);
	_preferencesDialog->loadWidgetState(_ui->imageView_source);
	_preferencesDialog->loadWidgetState(_ui->imageView_loopClosure);
	_preferencesDialog->loadWidgetState(_ui->imageView_odometry);
	_preferencesDialog->loadWidgetState(_ui->graphicsView_graphView);

	_posteriorCurve = new PdfPlotCurve("Posterior", &_cachedSignatures, this);
	_ui->posteriorPlot->addCurve(_posteriorCurve, false);
	_ui->posteriorPlot->showLegend(false);
	_ui->posteriorPlot->setFixedYAxis(0,1);
	UPlotCurveThreshold * tc;
	tc = _ui->posteriorPlot->addThreshold("Loop closure thr", float(_preferencesDialog->getLoopThr()));
	connect(this, SIGNAL(loopClosureThrChanged(float)), tc, SLOT(setThreshold(float)));

	_likelihoodCurve = new PdfPlotCurve("Likelihood", &_cachedSignatures, this);
	_ui->likelihoodPlot->addCurve(_likelihoodCurve, false);
	_ui->likelihoodPlot->showLegend(false);

	_rawLikelihoodCurve = new PdfPlotCurve("Likelihood", &_cachedSignatures, this);
	_ui->rawLikelihoodPlot->addCurve(_rawLikelihoodCurve, false);
	_ui->rawLikelihoodPlot->showLegend(false);

	_ui->doubleSpinBox_stats_imgRate->setValue(_preferencesDialog->getGeneralInputRate());
	_ui->doubleSpinBox_stats_detectionRate->setValue(_preferencesDialog->getDetectionRate());
	_ui->doubleSpinBox_stats_timeLimit->setValue(_preferencesDialog->getTimeLimit());

	_initProgressDialog = new ProgressDialog(this);
	_initProgressDialog->setWindowTitle(tr("Progress dialog"));
	_initProgressDialog->setMinimumWidth(800);

	connect(_ui->widget_mapVisibility, SIGNAL(visibilityChanged(int, bool)), this, SLOT(updateNodeVisibility(int, bool)));

	//connect stuff
	connect(_ui->actionExit, SIGNAL(triggered()), this, SLOT(close()));
	qRegisterMetaType<MainWindow::State>("MainWindow::State");
	connect(this, SIGNAL(stateChanged(MainWindow::State)), this, SLOT(changeState(MainWindow::State)));
	connect(this, SIGNAL(rtabmapEventInitReceived(int, const QString &)), this, SLOT(processRtabmapEventInit(int, const QString &)));
	qRegisterMetaType<rtabmap::RtabmapEvent3DMap>("rtabmap::RtabmapEvent3DMap");
	connect(this, SIGNAL(rtabmapEvent3DMapReceived(const rtabmap::RtabmapEvent3DMap &)), this, SLOT(processRtabmapEvent3DMap(const rtabmap::RtabmapEvent3DMap &)));
	qRegisterMetaType<rtabmap::RtabmapGlobalPathEvent>("rtabmap::RtabmapGlobalPathEvent");
	connect(this, SIGNAL(rtabmapGlobalPathEventReceived(const rtabmap::RtabmapGlobalPathEvent &)), this, SLOT(processRtabmapGlobalPathEvent(const rtabmap::RtabmapGlobalPathEvent &)));
	connect(this, SIGNAL(rtabmapLabelErrorReceived(int, const QString &)), this, SLOT(processRtabmapLabelErrorEvent(int, const QString &)));
	connect(this, SIGNAL(rtabmapGoalStatusEventReceived(int)), this, SLOT(processRtabmapGoalStatusEvent(int)));

	// Dock Widget view actions (Menu->Window)
	_ui->menuShow_view->addAction(_ui->dockWidget_imageView->toggleViewAction());
	_ui->menuShow_view->addAction(_ui->dockWidget_posterior->toggleViewAction());
	_ui->menuShow_view->addAction(_ui->dockWidget_likelihood->toggleViewAction());
	_ui->menuShow_view->addAction(_ui->dockWidget_rawlikelihood->toggleViewAction());
	_ui->menuShow_view->addAction(_ui->dockWidget_statsV2->toggleViewAction());
	_ui->menuShow_view->addAction(_ui->dockWidget_console->toggleViewAction());
	_ui->menuShow_view->addAction(_ui->dockWidget_cloudViewer->toggleViewAction());
	_ui->menuShow_view->addAction(_ui->dockWidget_loopClosureViewer->toggleViewAction());
	_ui->menuShow_view->addAction(_ui->dockWidget_mapVisibility->toggleViewAction());
	_ui->menuShow_view->addAction(_ui->dockWidget_graphViewer->toggleViewAction());
	_ui->menuShow_view->addAction(_ui->dockWidget_odometry->toggleViewAction());
	_ui->menuShow_view->addAction(_ui->toolBar->toggleViewAction());
	_ui->toolBar->setWindowTitle(tr("File toolbar"));
	_ui->menuShow_view->addAction(_ui->toolBar_2->toggleViewAction());
	_ui->toolBar_2->setWindowTitle(tr("Control toolbar"));
	QAction * a = _ui->menuShow_view->addAction("Progress dialog");
	a->setCheckable(false);
	connect(a, SIGNAL(triggered(bool)), _initProgressDialog, SLOT(show()));
	QAction * statusBarAction = _ui->menuShow_view->addAction("Status bar");
	statusBarAction->setCheckable(true);
	statusBarAction->setChecked(statusBarShown);
	connect(statusBarAction, SIGNAL(toggled(bool)), this->statusBar(), SLOT(setVisible(bool)));

	// connect actions with custom slots
	connect(_ui->actionSave_GUI_config, SIGNAL(triggered()), this, SLOT(saveConfigGUI()));
	connect(_ui->actionNew_database, SIGNAL(triggered()), this, SLOT(newDatabase()));
	connect(_ui->actionOpen_database, SIGNAL(triggered()), this, SLOT(openDatabase()));
	connect(_ui->actionClose_database, SIGNAL(triggered()), this, SLOT(closeDatabase()));
	connect(_ui->actionEdit_database, SIGNAL(triggered()), this, SLOT(editDatabase()));
	connect(_ui->actionStart, SIGNAL(triggered()), this, SLOT(startDetection()));
	connect(_ui->actionPause, SIGNAL(triggered()), this, SLOT(pauseDetection()));
	connect(_ui->actionStop, SIGNAL(triggered()), this, SLOT(stopDetection()));
	connect(_ui->actionDump_the_memory, SIGNAL(triggered()), this, SLOT(dumpTheMemory()));
	connect(_ui->actionDump_the_prediction_matrix, SIGNAL(triggered()), this, SLOT(dumpThePrediction()));
	connect(_ui->actionSend_goal, SIGNAL(triggered()), this, SLOT(sendGoal()));
	connect(_ui->actionSend_waypoints, SIGNAL(triggered()), this, SLOT(sendWaypoints()));
	connect(_ui->actionCancel_goal, SIGNAL(triggered()), this, SLOT(cancelGoal()));
	connect(_ui->actionLabel_current_location, SIGNAL(triggered()), this, SLOT(label()));
	connect(_ui->actionClear_cache, SIGNAL(triggered()), this, SLOT(clearTheCache()));
	connect(_ui->actionAbout, SIGNAL(triggered()), _aboutDialog , SLOT(exec()));
	connect(_ui->actionPrint_loop_closure_IDs_to_console, SIGNAL(triggered()), this, SLOT(printLoopClosureIds()));
	connect(_ui->actionGenerate_map, SIGNAL(triggered()), this , SLOT(generateGraphDOT()));
	connect(_ui->actionRaw_format_txt, SIGNAL(triggered()), this , SLOT(exportPosesRaw()));
	connect(_ui->actionRGBD_SLAM_format_txt, SIGNAL(triggered()), this , SLOT(exportPosesRGBDSLAM()));
	connect(_ui->actionKITTI_format_txt, SIGNAL(triggered()), this , SLOT(exportPosesKITTI()));
	connect(_ui->actionTORO_graph, SIGNAL(triggered()), this , SLOT(exportPosesTORO()));
	connect(_ui->actionG2o_g2o, SIGNAL(triggered()), this , SLOT(exportPosesG2O()));
	_ui->actionG2o_g2o->setVisible(graph::G2OOptimizer::available());
	connect(_ui->actionDelete_memory, SIGNAL(triggered()), this , SLOT(deleteMemory()));
	connect(_ui->actionDownload_all_clouds, SIGNAL(triggered()), this , SLOT(downloadAllClouds()));
	connect(_ui->actionDownload_graph, SIGNAL(triggered()), this , SLOT(downloadPoseGraph()));
	connect(_ui->actionUpdate_cache_from_database, SIGNAL(triggered()), this, SLOT(updateCacheFromDatabase()));
	connect(_ui->menuEdit, SIGNAL(aboutToShow()), this, SLOT(updateEditMenu()));
	connect(_ui->actionDefault_views, SIGNAL(triggered(bool)), this, SLOT(setDefaultViews()));
	connect(_ui->actionAuto_screen_capture, SIGNAL(triggered(bool)), this, SLOT(selectScreenCaptureFormat(bool)));
	connect(_ui->actionScreenshot, SIGNAL(triggered()), this, SLOT(takeScreenshot()));
	connect(_ui->action16_9, SIGNAL(triggered()), this, SLOT(setAspectRatio16_9()));
	connect(_ui->action16_10, SIGNAL(triggered()), this, SLOT(setAspectRatio16_10()));
	connect(_ui->action4_3, SIGNAL(triggered()), this, SLOT(setAspectRatio4_3()));
	connect(_ui->action240p, SIGNAL(triggered()), this, SLOT(setAspectRatio240p()));
	connect(_ui->action360p, SIGNAL(triggered()), this, SLOT(setAspectRatio360p()));
	connect(_ui->action480p, SIGNAL(triggered()), this, SLOT(setAspectRatio480p()));
	connect(_ui->action720p, SIGNAL(triggered()), this, SLOT(setAspectRatio720p()));
	connect(_ui->action1080p, SIGNAL(triggered()), this, SLOT(setAspectRatio1080p()));
	connect(_ui->actionCustom, SIGNAL(triggered()), this, SLOT(setAspectRatioCustom()));
	connect(_ui->actionSave_point_cloud, SIGNAL(triggered()), this, SLOT(exportClouds()));
	connect(_ui->actionExport_2D_scans_ply_pcd, SIGNAL(triggered()), this, SLOT(exportScans()));
	connect(_ui->actionExport_2D_Grid_map_bmp_png, SIGNAL(triggered()), this, SLOT(exportGridMap()));
	connect(_ui->actionExport_images_RGB_jpg_Depth_png, SIGNAL(triggered()), this , SLOT(exportImages()));
	connect(_ui->actionExport_cameras_in_Bundle_format_out, SIGNAL(triggered()), SLOT(exportBundlerFormat()));
	connect(_ui->actionView_scans, SIGNAL(triggered()), this, SLOT(viewScans()));
	connect(_ui->actionView_high_res_point_cloud, SIGNAL(triggered()), this, SLOT(viewClouds()));
	connect(_ui->actionReset_Odometry, SIGNAL(triggered()), this, SLOT(resetOdometry()));
	connect(_ui->actionTrigger_a_new_map, SIGNAL(triggered()), this, SLOT(triggerNewMap()));
	connect(_ui->actionData_recorder, SIGNAL(triggered()), this, SLOT(dataRecorder()));
	connect(_ui->actionPost_processing, SIGNAL(triggered()), this, SLOT(postProcessing()));

	_ui->actionPause->setShortcut(Qt::Key_Space);
	_ui->actionSave_GUI_config->setShortcut(QKeySequence::Save);
	_ui->actionReset_Odometry->setEnabled(false);
	_ui->actionPost_processing->setEnabled(false);

	QToolButton* toolButton = new QToolButton(this);
	toolButton->setMenu(_ui->menuSelect_source);
	toolButton->setPopupMode(QToolButton::InstantPopup);
	toolButton->setIcon(QIcon(":images/kinect_xbox_360.png"));
	toolButton->setToolTip("Select sensor driver");
	_ui->toolBar->addWidget(toolButton)->setObjectName("toolbar_source");

#if defined(Q_WS_MAC) || defined(Q_WS_WIN)
	connect(_ui->actionOpen_working_directory, SIGNAL(triggered()), SLOT(openWorkingDirectory()));
#else
	_ui->menuEdit->removeAction(_ui->actionOpen_working_directory);
#endif

	//Settings menu
	connect(_ui->actionMore_options, SIGNAL(triggered()), this, SLOT(openPreferencesSource()));
	connect(_ui->actionUsbCamera, SIGNAL(triggered()), this, SLOT(selectStream()));
	connect(_ui->actionOpenNI_PCL, SIGNAL(triggered()), this, SLOT(selectOpenni()));
	connect(_ui->actionOpenNI_PCL_ASUS, SIGNAL(triggered()), this, SLOT(selectOpenni()));
	connect(_ui->actionFreenect, SIGNAL(triggered()), this, SLOT(selectFreenect()));
	connect(_ui->actionOpenNI_CV, SIGNAL(triggered()), this, SLOT(selectOpenniCv()));
	connect(_ui->actionOpenNI_CV_ASUS, SIGNAL(triggered()), this, SLOT(selectOpenniCvAsus()));
	connect(_ui->actionOpenNI2, SIGNAL(triggered()), this, SLOT(selectOpenni2()));
	connect(_ui->actionOpenNI2_kinect, SIGNAL(triggered()), this, SLOT(selectOpenni2()));
	connect(_ui->actionOpenNI2_sense, SIGNAL(triggered()), this, SLOT(selectOpenni2()));
	connect(_ui->actionFreenect2, SIGNAL(triggered()), this, SLOT(selectFreenect2()));
	connect(_ui->actionStereoDC1394, SIGNAL(triggered()), this, SLOT(selectStereoDC1394()));
	connect(_ui->actionStereoFlyCapture2, SIGNAL(triggered()), this, SLOT(selectStereoFlyCapture2()));
	_ui->actionFreenect->setEnabled(CameraFreenect::available());
	_ui->actionOpenNI_CV->setEnabled(CameraOpenNICV::available());
	_ui->actionOpenNI_CV_ASUS->setEnabled(CameraOpenNICV::available());
	_ui->actionOpenNI2->setEnabled(CameraOpenNI2::available());
	_ui->actionOpenNI2_kinect->setEnabled(CameraOpenNI2::available());
	_ui->actionOpenNI2_sense->setEnabled(CameraOpenNI2::available());
	_ui->actionFreenect2->setEnabled(CameraFreenect2::available());
	_ui->actionStereoDC1394->setEnabled(CameraStereoDC1394::available());
	_ui->actionStereoFlyCapture2->setEnabled(CameraStereoFlyCapture2::available());
	this->updateSelectSourceMenu();

	connect(_ui->actionPreferences, SIGNAL(triggered()), this, SLOT(openPreferences()));

	QActionGroup * modeGrp = new QActionGroup(this);
	modeGrp->addAction(_ui->actionSLAM_mode);
	modeGrp->addAction(_ui->actionLocalization_mode);
	_ui->actionSLAM_mode->setChecked(_preferencesDialog->isSLAMMode());
	_ui->actionLocalization_mode->setChecked(!_preferencesDialog->isSLAMMode());
	connect(_ui->actionSLAM_mode, SIGNAL(triggered()), this, SLOT(changeMappingMode()));
	connect(_ui->actionLocalization_mode, SIGNAL(triggered()), this, SLOT(changeMappingMode()));
	connect(this, SIGNAL(mappingModeChanged(bool)), _preferencesDialog, SLOT(setSLAMMode(bool)));

	// Settings changed
	qRegisterMetaType<PreferencesDialog::PANEL_FLAGS>("PreferencesDialog::PANEL_FLAGS");
	connect(_preferencesDialog, SIGNAL(settingsChanged(PreferencesDialog::PANEL_FLAGS)), this, SLOT(applyPrefSettings(PreferencesDialog::PANEL_FLAGS)));
	qRegisterMetaType<rtabmap::ParametersMap>("rtabmap::ParametersMap");
	connect(_preferencesDialog, SIGNAL(settingsChanged(rtabmap::ParametersMap)), this, SLOT(applyPrefSettings(rtabmap::ParametersMap)));
	// config GUI modified
	connect(_preferencesDialog, SIGNAL(settingsChanged(PreferencesDialog::PANEL_FLAGS)), this, SLOT(configGUIModified()));
	if(prefDialog == 0)
	{
		connect(_preferencesDialog, SIGNAL(settingsChanged(rtabmap::ParametersMap)), this, SLOT(configGUIModified()));
	}
	connect(_ui->imageView_source, SIGNAL(configChanged()), this, SLOT(configGUIModified()));
	connect(_ui->imageView_loopClosure, SIGNAL(configChanged()), this, SLOT(configGUIModified()));
	connect(_ui->imageView_odometry, SIGNAL(configChanged()), this, SLOT(configGUIModified()));
	connect(_ui->graphicsView_graphView, SIGNAL(configChanged()), this, SLOT(configGUIModified()));
	connect(_ui->widget_cloudViewer, SIGNAL(configChanged()), this, SLOT(configGUIModified()));
	connect(_exportDialog, SIGNAL(configChanged()), this, SLOT(configGUIModified()));
	connect(_postProcessingDialog, SIGNAL(configChanged()), this, SLOT(configGUIModified()));
	connect(_ui->toolBar->toggleViewAction(), SIGNAL(toggled(bool)), this, SLOT(configGUIModified()));
	connect(_ui->toolBar, SIGNAL(orientationChanged(Qt::Orientation)), this, SLOT(configGUIModified()));
	connect(statusBarAction, SIGNAL(toggled(bool)), this, SLOT(configGUIModified()));
	QList<QDockWidget*> dockWidgets = this->findChildren<QDockWidget*>();
	for(int i=0; i<dockWidgets.size(); ++i)
	{
		connect(dockWidgets[i], SIGNAL(dockLocationChanged(Qt::DockWidgetArea)), this, SLOT(configGUIModified()));
		connect(dockWidgets[i]->toggleViewAction(), SIGNAL(toggled(bool)), this, SLOT(configGUIModified()));
	}
	// catch resize events
	_ui->dockWidget_posterior->installEventFilter(this);
	_ui->dockWidget_likelihood->installEventFilter(this);
	_ui->dockWidget_rawlikelihood->installEventFilter(this);
	_ui->dockWidget_statsV2->installEventFilter(this);
	_ui->dockWidget_console->installEventFilter(this);
	_ui->dockWidget_loopClosureViewer->installEventFilter(this);
	_ui->dockWidget_mapVisibility->installEventFilter(this);
	_ui->dockWidget_graphViewer->installEventFilter(this);
	_ui->dockWidget_odometry->installEventFilter(this);
	_ui->dockWidget_cloudViewer->installEventFilter(this);
	_ui->dockWidget_imageView->installEventFilter(this);

	// more connects...
	connect(_ui->doubleSpinBox_stats_imgRate, SIGNAL(editingFinished()), this, SLOT(changeImgRateSetting()));
	connect(_ui->doubleSpinBox_stats_detectionRate, SIGNAL(editingFinished()), this, SLOT(changeDetectionRateSetting()));
	connect(_ui->doubleSpinBox_stats_timeLimit, SIGNAL(editingFinished()), this, SLOT(changeTimeLimitSetting()));
	connect(this, SIGNAL(imgRateChanged(double)), _preferencesDialog, SLOT(setInputRate(double)));
	connect(this, SIGNAL(detectionRateChanged(double)), _preferencesDialog, SLOT(setDetectionRate(double)));
	connect(this, SIGNAL(timeLimitChanged(float)), _preferencesDialog, SLOT(setTimeLimit(float)));

	// Statistics from the detector
	qRegisterMetaType<rtabmap::Statistics>("rtabmap::Statistics");
	connect(this, SIGNAL(statsReceived(rtabmap::Statistics)), this, SLOT(processStats(rtabmap::Statistics)));

	qRegisterMetaType<rtabmap::OdometryEvent>("rtabmap::OdometryEvent");
	connect(this, SIGNAL(odometryReceived(rtabmap::OdometryEvent)), this, SLOT(processOdometry(rtabmap::OdometryEvent)));

	connect(this, SIGNAL(noMoreImagesReceived()), this, SLOT(notifyNoMoreImages()));

	// Apply state
	this->changeState(kIdle);
	this->applyPrefSettings(PreferencesDialog::kPanelAll);

	_ui->statsToolBox->setWorkingDirectory(_preferencesDialog->getWorkingDirectory());
	_ui->graphicsView_graphView->setWorkingDirectory(_preferencesDialog->getWorkingDirectory());
	_ui->widget_cloudViewer->setWorkingDirectory(_preferencesDialog->getWorkingDirectory());
	_preferencesDialog->loadWidgetState(_ui->widget_cloudViewer);

	//dialog states
	_preferencesDialog->loadWidgetState(_exportDialog);
	_preferencesDialog->loadWidgetState(_postProcessingDialog);

	if(_ui->statsToolBox->findChildren<StatItem*>().size() == 0)
	{
		const std::map<std::string, float> & statistics = Statistics::defaultData();
		for(std::map<std::string, float>::const_iterator iter = statistics.begin(); iter != statistics.end(); ++iter)
		{
			_ui->statsToolBox->updateStat(QString((*iter).first.c_str()).replace('_', ' '), 0, (*iter).second);
		}
	}
	// Specific MainWindow
	_ui->statsToolBox->updateStat("Planning/From/", 0.0f);
	_ui->statsToolBox->updateStat("Planning/Time/ms", 0.0f);
	_ui->statsToolBox->updateStat("Planning/Goal/", 0.0f);
	_ui->statsToolBox->updateStat("Planning/Poses/", 0.0f);
	_ui->statsToolBox->updateStat("Planning/Length/m", 0.0f);
	this->loadFigures();
	connect(_ui->statsToolBox, SIGNAL(figuresSetupChanged()), this, SLOT(configGUIModified()));

	// update loop closure viewer parameters
	ParametersMap parameters = _preferencesDialog->getAllParameters();
	_ui->widget_loopClosureViewer->setDecimation(_preferencesDialog->getCloudDecimation(0));
	_ui->widget_loopClosureViewer->setMaxDepth(_preferencesDialog->getCloudMaxDepth(0));

	//update ui
	_ui->doubleSpinBox_stats_detectionRate->setValue(_preferencesDialog->getDetectionRate());
	_ui->doubleSpinBox_stats_timeLimit->setValue(_preferencesDialog->getTimeLimit());
	_ui->actionSLAM_mode->setChecked(_preferencesDialog->isSLAMMode());

	splash.close();

	this->setFocus();

	UDEBUG("");
}

MainWindow::~MainWindow()
{
	UDEBUG("");
	this->stopDetection();
	delete _ui;
	delete _elapsedTime;
}

void MainWindow::setupMainLayout(bool vertical)
{
	if(vertical)
	{
		qobject_cast<QHBoxLayout *>(_ui->layout_imageview->layout())->setDirection(QBoxLayout::TopToBottom);
	}
	else if(!vertical)
	{
		qobject_cast<QHBoxLayout *>(_ui->layout_imageview->layout())->setDirection(QBoxLayout::LeftToRight);
	}
}

void MainWindow::closeEvent(QCloseEvent* event)
{
	// Try to close all children
	/*QList<QMainWindow *> windows = this->findChildren<QMainWindow *>();
	for(int i=0; i<windows.size(); i++) {
		if(!windows[i]->close()) {
			event->setAccepted(false);
			return;
		}
	}*/
	UDEBUG("");
	bool processStopped = true;
	if(_state != kIdle && _state != kMonitoring && _state != kMonitoringPaused)
	{
		this->stopDetection();
		if(_state == kInitialized)
		{
			if(this->closeDatabase())
			{
				this->changeState(kApplicationClosing);
			}
		}
		if(_state != kIdle)
		{
			processStopped = false;
		}
	}

	if(processStopped)
	{
		//write settings before quit?
		bool save = false;
		if(this->isWindowModified())
		{
			QMessageBox::Button b=QMessageBox::question(this,
					tr("RTAB-Map"),
					tr("There are unsaved changed settings. Save them?"),
					QMessageBox::Save | QMessageBox::Cancel | QMessageBox::Discard);
			if(b == QMessageBox::Save)
			{
				save = true;
			}
			else if(b != QMessageBox::Discard)
			{
				event->ignore();
				return;
			}
		}

		if(save)
		{
			saveConfigGUI();
		}

		_ui->statsToolBox->closeFigures();

		_ui->dockWidget_imageView->close();
		_ui->dockWidget_likelihood->close();
		_ui->dockWidget_rawlikelihood->close();
		_ui->dockWidget_posterior->close();
		_ui->dockWidget_statsV2->close();
		_ui->dockWidget_console->close();
		_ui->dockWidget_cloudViewer->close();
		_ui->dockWidget_loopClosureViewer->close();
		_ui->dockWidget_mapVisibility->close();
		_ui->dockWidget_graphViewer->close();
		_ui->dockWidget_odometry->close();

		if(_camera)
		{
			UERROR("Camera must be already deleted here!");
			delete _camera;
			_camera = 0;
		}
		if(_dbReader)
		{
			UERROR("DBReader must be already deleted here!");
			delete _dbReader;
			_dbReader = 0;
		}
		if(_odomThread)
		{
			UERROR("OdomThread must be already deleted here!");
			delete _odomThread;
			_odomThread = 0;
		}
		event->accept();
	}
	else
	{
		event->ignore();
	}
	UDEBUG("");
}

void MainWindow::handleEvent(UEvent* anEvent)
{
	if(anEvent->getClassName().compare("RtabmapEvent") == 0)
	{
		RtabmapEvent * rtabmapEvent = (RtabmapEvent*)anEvent;
		Statistics stats = rtabmapEvent->getStats();
		int highestHypothesisId = int(uValue(stats.data(), Statistics::kLoopHighest_hypothesis_id(), 0.0f));
		int localLoopClosureId = int(uValue(stats.data(), Statistics::kLocalLoopSpace_last_closure_id(), 0.0f));
		bool rejectedHyp = bool(uValue(stats.data(), Statistics::kLoopRejectedHypothesis(), 0.0f));
		float highestHypothesisValue = uValue(stats.data(), Statistics::kLoopHighest_hypothesis_value(), 0.0f);
		if((stats.loopClosureId() > 0 &&
			_ui->actionPause_on_match->isChecked())
		   ||
		   (stats.loopClosureId() == 0 &&
		    highestHypothesisId > 0 &&
		    highestHypothesisValue >= _preferencesDialog->getLoopThr() &&
		    _ui->actionPause_when_a_loop_hypothesis_is_rejected->isChecked() &&
		    rejectedHyp)
		   ||
		   (localLoopClosureId > 0 &&
		    _ui->actionPause_on_local_loop_detection->isChecked()))
		{
			if(_state != kPaused && _state != kMonitoringPaused && !_processingDownloadedMap)
			{
				if(_preferencesDialog->beepOnPause())
				{
					QMetaObject::invokeMethod(this, "beep");
				}
				this->pauseDetection();
			}
		}

		if(!_processingDownloadedMap)
		{
			_processingStatistics = true;
			emit statsReceived(stats);
		}
	}
	else if(anEvent->getClassName().compare("RtabmapEventInit") == 0)
	{
		RtabmapEventInit * rtabmapEventInit = (RtabmapEventInit*)anEvent;
		emit rtabmapEventInitReceived((int)rtabmapEventInit->getStatus(), rtabmapEventInit->getInfo().c_str());
	}
	else if(anEvent->getClassName().compare("RtabmapEvent3DMap") == 0)
	{
		RtabmapEvent3DMap * rtabmapEvent3DMap = (RtabmapEvent3DMap*)anEvent;
		emit rtabmapEvent3DMapReceived(*rtabmapEvent3DMap);
	}
	else if(anEvent->getClassName().compare("RtabmapGlobalPathEvent") == 0)
	{
		RtabmapGlobalPathEvent * rtabmapGlobalPathEvent = (RtabmapGlobalPathEvent*)anEvent;
		emit rtabmapGlobalPathEventReceived(*rtabmapGlobalPathEvent);
	}
	else if(anEvent->getClassName().compare("RtabmapLabelErrorEvent") == 0)
	{
		RtabmapLabelErrorEvent * rtabmapLabelErrorEvent = (RtabmapLabelErrorEvent*)anEvent;
		emit rtabmapLabelErrorReceived(rtabmapLabelErrorEvent->id(), QString(rtabmapLabelErrorEvent->label().c_str()));
	}
	else if(anEvent->getClassName().compare("RtabmapGoalStatusEvent") == 0)
	{
		emit rtabmapGoalStatusEventReceived(anEvent->getCode());
	}
	else if(anEvent->getClassName().compare("CameraEvent") == 0)
	{
		CameraEvent * cameraEvent = (CameraEvent*)anEvent;
		if(cameraEvent->getCode() == CameraEvent::kCodeNoMoreImages)
		{
			if(_preferencesDialog->beepOnPause())
			{
				QMetaObject::invokeMethod(this, "beep");
			}
			emit noMoreImagesReceived();
		}
	}
	else if(anEvent->getClassName().compare("OdometryEvent") == 0)
	{
		// limit 10 Hz max
		if(UTimer::now() - _lastOdomInfoUpdateTime > 0.1)
		{
			_lastOdomInfoUpdateTime = UTimer::now();
			OdometryEvent * odomEvent = (OdometryEvent*)anEvent;
			if(!_processingOdometry && !_processingStatistics)
			{
				_processingOdometry = true; // if we receive too many odometry events!
				emit odometryReceived(*odomEvent);
			}
			else
			{
				// we receive too many odometry events! just send without data
				OdometryEvent tmp(SensorData(cv::Mat(), odomEvent->data().id()), odomEvent->pose(), odomEvent->covariance(), odomEvent->info());
				emit odometryReceived(tmp);
			}
		}
	}
	else if(anEvent->getClassName().compare("ULogEvent") == 0)
	{
		ULogEvent * logEvent = (ULogEvent*)anEvent;
		if(logEvent->getCode() >= _preferencesDialog->getGeneralLoggerPauseLevel())
		{
			QMetaObject::invokeMethod(_ui->dockWidget_console, "show");
			// The timer prevents multiple calls to pauseDetection() before the state can be changed
			if(_state != kPaused && _state != kMonitoringPaused && _logEventTime->elapsed() > 1000)
			{
				_logEventTime->start();
				if(_preferencesDialog->beepOnPause())
				{
					QMetaObject::invokeMethod(this, "beep");
				}
				pauseDetection();
			}
		}
	}
}

void MainWindow::processOdometry(const rtabmap::OdometryEvent & odom)
{
	_processingOdometry = true;
	UTimer time;
	// Process Data
	if(!odom.data().imageRaw().empty())
	{
		Transform pose = odom.pose();
		bool lost = false;
		bool lostStateChanged = false;

		if(pose.isNull())
		{
			UDEBUG("odom lost"); // use last pose
			lostStateChanged = _ui->widget_cloudViewer->getBackgroundColor() != Qt::darkRed;
			_ui->widget_cloudViewer->setBackgroundColor(Qt::darkRed);
			_ui->imageView_odometry->setBackgroundColor(Qt::darkRed);

			pose = _lastOdomPose;
			lost = true;
		}
		else if(odom.info().inliers>0 &&
				_preferencesDialog->getOdomQualityWarnThr() &&
				odom.info().inliers < _preferencesDialog->getOdomQualityWarnThr())
		{
			UDEBUG("odom warn, quality(inliers)=%d thr=%d", odom.info().inliers, _preferencesDialog->getOdomQualityWarnThr());
			lostStateChanged = _ui->widget_cloudViewer->getBackgroundColor() == Qt::darkRed;
			_ui->widget_cloudViewer->setBackgroundColor(Qt::darkYellow);
			_ui->imageView_odometry->setBackgroundColor(Qt::darkYellow);
		}
		else
		{
			UDEBUG("odom ok");
			lostStateChanged = _ui->widget_cloudViewer->getBackgroundColor() == Qt::darkRed;
			_ui->widget_cloudViewer->setBackgroundColor(_ui->widget_cloudViewer->getDefaultBackgroundColor());
			_ui->imageView_odometry->setBackgroundColor(Qt::black);
		}

		if(!pose.isNull() && (_ui->dockWidget_cloudViewer->isVisible() || _ui->graphicsView_graphView->isVisible()))
		{
			_lastOdomPose = pose;
			_odometryReceived = true;
		}

		if(_ui->dockWidget_cloudViewer->isVisible())
		{
			if(!pose.isNull())
			{
				// 3d cloud
				if(odom.data().depthOrRightRaw().cols == odom.data().imageRaw().cols &&
				   odom.data().depthOrRightRaw().rows == odom.data().imageRaw().rows &&
				   !odom.data().depthOrRightRaw().empty() &&
				   (odom.data().cameraModels().size() || odom.data().stereoCameraModel().isValid()) &&
				   _preferencesDialog->isCloudsShown(1))
				{
					pcl::PointCloud<pcl::PointXYZRGB>::Ptr cloud;
					cloud = util3d::cloudRGBFromSensorData(odom.data(),
							_preferencesDialog->getCloudDecimation(1),
							_preferencesDialog->getCloudMaxDepth(1),
							_preferencesDialog->getCloudVoxelSize(1));
					if(cloud->size())
					{
						cloud = util3d::transformPointCloud(cloud, pose);

						if(!_ui->widget_cloudViewer->addOrUpdateCloud("cloudOdom", cloud, _odometryCorrection))
						{
							UERROR("Adding cloudOdom to viewer failed!");
						}
						_ui->widget_cloudViewer->setCloudVisibility("cloudOdom", true);
						_ui->widget_cloudViewer->setCloudOpacity("cloudOdom", _preferencesDialog->getCloudOpacity(1));
						_ui->widget_cloudViewer->setCloudPointSize("cloudOdom", _preferencesDialog->getCloudPointSize(1));
					}
					else if(_ui->widget_cloudViewer->getAddedClouds().contains(std::string("cloudOdom")))
					{
						_ui->widget_cloudViewer->setCloudVisibility("cloudOdom", false);
					}
				}

				// 2d cloud
				if(!odom.data().laserScanRaw().empty() &&
					_preferencesDialog->isScansShown(1))
				{
					pcl::PointCloud<pcl::PointXYZ>::Ptr cloud;
					cloud = util3d::laserScanToPointCloud(odom.data().laserScanRaw(), pose);
					if(_preferencesDialog->getDownsamplingStepScan(1) > 0)
					{
						cloud = util3d::downsample(cloud, _preferencesDialog->getDownsamplingStepScan(1));
					}
					if(_preferencesDialog->getCloudVoxelSizeScan(1) > 0.0)
					{
						cloud = util3d::voxelize(cloud, _preferencesDialog->getCloudVoxelSizeScan(1));
					}
					if(!_ui->widget_cloudViewer->addOrUpdateCloud("scanOdom", cloud, _odometryCorrection))
					{
						UERROR("Adding scanOdom to viewer failed!");
					}
<<<<<<< HEAD
					_ui->widget_cloudViewer->setCloudVisibility("scanOdom", true);
					_ui->widget_cloudViewer->setCloudOpacity("scanOdom", _preferencesDialog->getScanOpacity(1));
					_ui->widget_cloudViewer->setCloudPointSize("scanOdom", _preferencesDialog->getScanPointSize(1));
=======
					else if(_ui->widget_cloudViewer->getAddedClouds().contains(std::string("scanOdom")))
					{
						_ui->widget_cloudViewer->setCloudVisibility("scanOdom", false);
					}
>>>>>>> ee81bfc1
				}
			}
		}

		if(!odom.pose().isNull())
		{
			// update camera position
			_ui->widget_cloudViewer->updateCameraTargetPosition(_odometryCorrection*odom.pose());
		}
		_ui->widget_cloudViewer->update();

		if(_ui->graphicsView_graphView->isVisible())
		{
			if(!pose.isNull() && !odom.pose().isNull())
			{
				_ui->graphicsView_graphView->updateReferentialPosition(_odometryCorrection*odom.pose());
				_ui->graphicsView_graphView->update();
			}
		}

		if(_ui->dockWidget_odometry->isVisible() &&
		   !odom.data().imageRaw().empty())
		{
			if(_ui->imageView_odometry->isFeaturesShown())
			{
				if(odom.info().type == 0)
				{
					_ui->imageView_odometry->setFeatures(
							odom.info().words,
							odom.data().depthRaw(),
							Qt::yellow);
				}
				else if(odom.info().type == 1)
				{
					std::vector<cv::KeyPoint> kpts;
					cv::KeyPoint::convert(odom.info().refCorners, kpts);
					_ui->imageView_odometry->setFeatures(
							kpts,
							odom.data().depthRaw(),
							Qt::red);
				}
			}

			//detect if it is OdometryMono intitialization
			bool monoInitialization = false;
			if(_preferencesDialog->getOdomStrategy() == 2 && odom.info().type == 1)
			{
				monoInitialization = true;
			}

			_ui->imageView_odometry->clearLines();
			if(lost && !monoInitialization)
			{
				if(lostStateChanged)
				{
					// save state
					_odomImageShow = _ui->imageView_odometry->isImageShown();
					_odomImageDepthShow = _ui->imageView_odometry->isImageDepthShown();
				}
				_ui->imageView_odometry->setImageDepth(uCvMat2QImage(odom.data().imageRaw()));
				_ui->imageView_odometry->setImageShown(true);
				_ui->imageView_odometry->setImageDepthShown(true);
			}
			else
			{
				if(lostStateChanged)
				{
					// restore state
					_ui->imageView_odometry->setImageShown(_odomImageShow);
					_ui->imageView_odometry->setImageDepthShown(_odomImageDepthShow);
				}

				_ui->imageView_odometry->setImage(uCvMat2QImage(odom.data().imageRaw()));
				if(_ui->imageView_odometry->isImageDepthShown())
				{
					_ui->imageView_odometry->setImageDepth(uCvMat2QImage(odom.data().depthOrRightRaw()));
				}

				if(odom.info().type == 0)
				{
					if(_ui->imageView_odometry->isFeaturesShown())
					{
						for(unsigned int i=0; i<odom.info().wordMatches.size(); ++i)
						{
							_ui->imageView_odometry->setFeatureColor(odom.info().wordMatches[i], Qt::red); // outliers
						}
						for(unsigned int i=0; i<odom.info().wordInliers.size(); ++i)
						{
							_ui->imageView_odometry->setFeatureColor(odom.info().wordInliers[i], Qt::green); // inliers
						}
					}
				}
				if(odom.info().type == 1 && odom.info().refCorners.size())
				{
					if(_ui->imageView_odometry->isFeaturesShown() || _ui->imageView_odometry->isLinesShown())
					{
						//draw lines
						UASSERT(odom.info().refCorners.size() == odom.info().newCorners.size());
						std::set<int> inliers(odom.info().cornerInliers.begin(), odom.info().cornerInliers.end());
						for(unsigned int i=0; i<odom.info().refCorners.size(); ++i)
						{
							if(_ui->imageView_odometry->isFeaturesShown() && inliers.find(i) != inliers.end())
							{
								_ui->imageView_odometry->setFeatureColor(i, Qt::green); // inliers
							}
							if(_ui->imageView_odometry->isLinesShown())
							{
								_ui->imageView_odometry->addLine(
										odom.info().refCorners[i].x,
										odom.info().refCorners[i].y,
										odom.info().newCorners[i].x,
										odom.info().newCorners[i].y,
										inliers.find(i) != inliers.end()?Qt::blue:Qt::yellow);
							}
						}
					}
				}
			}
			if(!odom.data().imageRaw().empty())
			{
				_ui->imageView_odometry->setSceneRect(QRectF(0,0,(float)odom.data().imageRaw().cols, (float)odom.data().imageRaw().rows));
			}

			_ui->imageView_odometry->update();
		}

		if(_ui->actionAuto_screen_capture->isChecked() && _autoScreenCaptureOdomSync)
		{
			this->captureScreen(_autoScreenCaptureRAM);
		}
	}

	//Process info
	if(odom.info().inliers >= 0)
	{
		_ui->statsToolBox->updateStat("Odometry/Inliers/", (float)odom.data().id(), (float)odom.info().inliers);
	}
	if(odom.info().matches >= 0)
	{
		_ui->statsToolBox->updateStat("Odometry/Matches/", (float)odom.data().id(), (float)odom.info().matches);
	}
	if(odom.info().variance >= 0)
	{
		_ui->statsToolBox->updateStat("Odometry/StdDev/", (float)odom.data().id(), sqrt((float)odom.info().variance));
	}
	if(odom.info().variance >= 0)
	{
		_ui->statsToolBox->updateStat("Odometry/Variance/", (float)odom.data().id(), (float)odom.info().variance);
	}
	if(odom.info().timeEstimation > 0)
	{
		_ui->statsToolBox->updateStat("Odometry/TimeEstimation/ms", (float)odom.data().id(), (float)odom.info().timeEstimation*1000.0f);
	}
	if(odom.info().timeParticleFiltering > 0)
	{
		_ui->statsToolBox->updateStat("Odometry/TimeFiltering/ms", (float)odom.data().id(), (float)odom.info().timeParticleFiltering*1000.0f);
	}
	if(odom.info().features >=0)
	{
		_ui->statsToolBox->updateStat("Odometry/Features/", (float)odom.data().id(), (float)odom.info().features);
	}
	if(odom.info().localMapSize >=0)
	{
		_ui->statsToolBox->updateStat("Odometry/Local_map_size/", (float)odom.data().id(), (float)odom.info().localMapSize);
	}
	_ui->statsToolBox->updateStat("Odometry/ID/", (float)odom.data().id(), (float)odom.data().id());

	float x=0.0f,y,z, roll,pitch,yaw;
	if(!odom.info().transform.isNull())
	{
		odom.info().transform.getTranslationAndEulerAngles(x,y,z,roll,pitch,yaw);
		_ui->statsToolBox->updateStat("Odometry/Tx/m", (float)odom.data().id(), x);
		_ui->statsToolBox->updateStat("Odometry/Ty/m", (float)odom.data().id(), y);
		_ui->statsToolBox->updateStat("Odometry/Tz/m", (float)odom.data().id(), z);
		_ui->statsToolBox->updateStat("Odometry/Troll/deg", (float)odom.data().id(), roll*180.0/CV_PI);
		_ui->statsToolBox->updateStat("Odometry/Tpitch/deg", (float)odom.data().id(), pitch*180.0/CV_PI);
		_ui->statsToolBox->updateStat("Odometry/Tyaw/deg", (float)odom.data().id(), yaw*180.0/CV_PI);
	}

	if(!odom.info().transformFiltered.isNull())
	{
		odom.info().transformFiltered.getTranslationAndEulerAngles(x,y,z,roll,pitch,yaw);
		_ui->statsToolBox->updateStat("Odometry/Fx/m", (float)odom.data().id(), x);
		_ui->statsToolBox->updateStat("Odometry/Fy/m", (float)odom.data().id(), y);
		_ui->statsToolBox->updateStat("Odometry/Fz/m", (float)odom.data().id(), z);
		_ui->statsToolBox->updateStat("Odometry/Froll/deg", (float)odom.data().id(), roll*180.0/CV_PI);
		_ui->statsToolBox->updateStat("Odometry/Fpitch/deg", (float)odom.data().id(), pitch*180.0/CV_PI);
		_ui->statsToolBox->updateStat("Odometry/Fyaw/deg", (float)odom.data().id(), yaw*180.0/CV_PI);
	}

	if(odom.info().interval > 0)
	{
		_ui->statsToolBox->updateStat("Odometry/Interval/ms", (float)odom.data().id(), odom.info().interval*1000.f);
		_ui->statsToolBox->updateStat("Odometry/Speed/kph", (float)odom.data().id(), x/odom.info().interval*3.6f);
	}
	if(odom.info().distanceTravelled > 0)
	{
		_ui->statsToolBox->updateStat("Odometry/Distance/m", (float)odom.data().id(), odom.info().distanceTravelled);
	}

	_ui->statsToolBox->updateStat("/Gui refresh odom/ms", (float)odom.data().id(), time.elapsed()*1000.0);
	_processingOdometry = false;
}

void MainWindow::processStats(const rtabmap::Statistics & stat)
{
	_processingStatistics = true;
	ULOGGER_DEBUG("");
	QTime time, totalTime;
	time.start();
	totalTime.start();
	//Affichage des stats et images

	int refMapId = -1, loopMapId = -1;
	if(uContains(stat.getSignatures(), stat.refImageId()))
	{
		refMapId = stat.getSignatures().at(stat.refImageId()).mapId();
	}
	int highestHypothesisId = static_cast<float>(uValue(stat.data(), Statistics::kLoopHighest_hypothesis_id(), 0.0f));
	int loopId = stat.loopClosureId()>0?stat.loopClosureId():stat.localLoopClosureId()>0?stat.localLoopClosureId():highestHypothesisId;
	if(_cachedSignatures.contains(loopId))
	{
		loopMapId = _cachedSignatures.value(loopId).mapId();
	}

	_ui->label_refId->setText(QString("New ID = %1 [%2]").arg(stat.refImageId()).arg(refMapId));

	if(stat.extended())
	{
		float totalTime = static_cast<float>(uValue(stat.data(), Statistics::kTimingTotal(), 0.0f));
		if(totalTime/1000.0f > float(1.0/_preferencesDialog->getDetectionRate()))
		{
			UWARN("Processing time (%fs) is over detection rate (%fs), real-time problem!", totalTime/1000.0f, 1.0/_preferencesDialog->getDetectionRate());
		}

		UDEBUG("");
		bool highestHypothesisIsSaved = (bool)uValue(stat.data(), Statistics::kLoopHypothesis_reactivated(), 0.0f);

		// update cache
		Signature signature;
		if(uContains(stat.getSignatures(), stat.refImageId()))
		{
			signature = stat.getSignatures().at(stat.refImageId());
			signature.sensorData().uncompressData(); // make sure data are uncompressed
			_cachedSignatures.insert(signature.id(), signature);
		}

		// For intermediate empty nodes, keep latest image shown
		if(!signature.sensorData().imageRaw().empty() || signature.getWords().size())
		{
			_ui->imageView_source->clear();
			_ui->imageView_loopClosure->clear();

			_ui->imageView_source->setBackgroundColor(Qt::black);
			_ui->imageView_loopClosure->setBackgroundColor(Qt::black);

			_ui->label_matchId->clear();
		}

		int rehearsalMerged = (int)uValue(stat.data(), Statistics::kMemoryRehearsal_merged(), 0.0f);
		bool rehearsedSimilarity = (float)uValue(stat.data(), Statistics::kMemoryRehearsal_id(), 0.0f) != 0.0f;
		int localTimeClosures = (int)uValue(stat.data(), Statistics::kLocalLoopTime_closures(), 0.0f);
		bool scanMatchingSuccess = (bool)uValue(stat.data(), Statistics::kOdomCorrectionAccepted(), 0.0f);
		bool smallMovement = (bool)uValue(stat.data(), Statistics::kMemorySmall_movement(), 0.0f);
		_ui->label_stats_imageNumber->setText(QString("%1 [%2]").arg(stat.refImageId()).arg(refMapId));

		if(rehearsalMerged > 0)
		{
			_ui->imageView_source->setBackgroundColor(Qt::blue);
		}
		else if(localTimeClosures > 0)
		{
			_ui->imageView_source->setBackgroundColor(Qt::darkYellow);
		}
		else if(scanMatchingSuccess)
		{
			_ui->imageView_source->setBackgroundColor(Qt::darkCyan);
		}
		else if(rehearsedSimilarity)
		{
			_ui->imageView_source->setBackgroundColor(Qt::darkBlue);
		}
		else if(smallMovement)
		{
			_ui->imageView_source->setBackgroundColor(Qt::gray);
		}

		UDEBUG("time= %d ms", time.restart());

		int rejectedHyp = bool(uValue(stat.data(), Statistics::kLoopRejectedHypothesis(), 0.0f));
		float highestHypothesisValue = uValue(stat.data(), Statistics::kLoopHighest_hypothesis_value(), 0.0f);
		int matchId = 0;
		Signature loopSignature;
		int shownLoopId = 0;
		if(highestHypothesisId > 0 || stat.localLoopClosureId()>0)
		{
			bool show = true;
			if(stat.loopClosureId() > 0)
			{
				_ui->imageView_loopClosure->setBackgroundColor(Qt::green);
				_ui->label_stats_loopClosuresDetected->setText(QString::number(_ui->label_stats_loopClosuresDetected->text().toInt() + 1));
				if(highestHypothesisIsSaved)
				{
					_ui->label_stats_loopClosuresReactivatedDetected->setText(QString::number(_ui->label_stats_loopClosuresReactivatedDetected->text().toInt() + 1));
				}
				_ui->label_matchId->setText(QString("Match ID = %1 [%2]").arg(stat.loopClosureId()).arg(loopMapId));
				matchId = stat.loopClosureId();
			}
			else if(stat.localLoopClosureId())
			{
				_ui->imageView_loopClosure->setBackgroundColor(Qt::yellow);
				_ui->label_matchId->setText(QString("Local match = %1 [%2]").arg(stat.localLoopClosureId()).arg(loopMapId));
				matchId = stat.localLoopClosureId();
			}
			else if(rejectedHyp && highestHypothesisValue >= _preferencesDialog->getLoopThr())
			{
				show = _preferencesDialog->imageRejectedShown() || _preferencesDialog->imageHighestHypShown();
				if(show)
				{
					_ui->imageView_loopClosure->setBackgroundColor(Qt::red);
					_ui->label_stats_loopClosuresRejected->setText(QString::number(_ui->label_stats_loopClosuresRejected->text().toInt() + 1));
					_ui->label_matchId->setText(QString("Loop hypothesis %1 rejected!").arg(highestHypothesisId));
				}
			}
			else
			{
				show = _preferencesDialog->imageHighestHypShown();
				if(show)
				{
					_ui->label_matchId->setText(QString("Highest hypothesis (%1)").arg(highestHypothesisId));
				}
			}

			if(show)
			{
				shownLoopId = stat.loopClosureId()>0?stat.loopClosureId():stat.localLoopClosureId()>0?stat.localLoopClosureId():highestHypothesisId;
				QMap<int, Signature>::iterator iter = _cachedSignatures.find(shownLoopId);
				if(iter != _cachedSignatures.end())
				{
					iter.value().sensorData().uncompressData();
					loopSignature = iter.value();
				}
			}
		}
		_refIds.push_back(stat.refImageId());
		_loopClosureIds.push_back(matchId);

		//update image views
		{
			UCvMat2QImageThread qimageThread(signature.sensorData().imageRaw());
			UCvMat2QImageThread qimageLoopThread(loopSignature.sensorData().imageRaw());
			UCvMat2QImageThread qdepthThread(signature.sensorData().depthOrRightRaw());
			UCvMat2QImageThread qdepthLoopThread(loopSignature.sensorData().depthOrRightRaw());
			qimageThread.start();
			qdepthThread.start();
			qimageLoopThread.start();
			qdepthLoopThread.start();
			qimageThread.join();
			qdepthThread.join();
			qimageLoopThread.join();
			qdepthLoopThread.join();
			QImage img = qimageThread.getQImage();
			QImage lcImg = qimageLoopThread.getQImage();
			QImage depth = qdepthThread.getQImage();
			QImage lcDepth = qdepthLoopThread.getQImage();
			UDEBUG("time= %d ms", time.restart());

			if(!img.isNull())
			{
				_ui->imageView_source->setImage(img);
			}
			if(!depth.isNull())
			{
				_ui->imageView_source->setImageDepth(depth);
			}
			if(!lcImg.isNull())
			{
				_ui->imageView_loopClosure->setImage(lcImg);
			}
			if(!lcDepth.isNull())
			{
				_ui->imageView_loopClosure->setImageDepth(lcDepth);
			}
			if(_ui->imageView_loopClosure->sceneRect().isNull())
			{
				_ui->imageView_loopClosure->setSceneRect(_ui->imageView_source->sceneRect());
			}
		}

		UDEBUG("time= %d ms", time.restart());

		// do it after scaling
		this->drawKeypoints(signature.getWords(), loopSignature.getWords());

		UDEBUG("time= %d ms", time.restart());

		_ui->statsToolBox->updateStat("Keypoint/Keypoints count in the last signature/", stat.refImageId(), signature.getWords().size());
		_ui->statsToolBox->updateStat("Keypoint/Keypoints count in the loop signature/", stat.refImageId(), loopSignature.getWords().size());

		// PDF AND LIKELIHOOD
		if(!stat.posterior().empty() && _ui->dockWidget_posterior->isVisible())
		{
			UDEBUG("");
			_posteriorCurve->setData(QMap<int, float>(stat.posterior()), QMap<int, int>(stat.weights()));

			ULOGGER_DEBUG("");
			//Adjust thresholds
			float value;
			value = float(_preferencesDialog->getLoopThr());
			emit(loopClosureThrChanged(value));
		}
		if(!stat.likelihood().empty() && _ui->dockWidget_likelihood->isVisible())
		{
			_likelihoodCurve->setData(QMap<int, float>(stat.likelihood()), QMap<int, int>(stat.weights()));
		}
		if(!stat.rawLikelihood().empty() && _ui->dockWidget_rawlikelihood->isVisible())
		{
			_rawLikelihoodCurve->setData(QMap<int, float>(stat.rawLikelihood()), QMap<int, int>(stat.weights()));
		}

		// Update statistics tool box
		const std::map<std::string, float> & statistics = stat.data();
		for(std::map<std::string, float>::const_iterator iter = statistics.begin(); iter != statistics.end(); ++iter)
		{
			//ULOGGER_DEBUG("Updating stat \"%s\"", (*iter).first.c_str());
			_ui->statsToolBox->updateStat(QString((*iter).first.c_str()).replace('_', ' '), stat.refImageId(), (*iter).second);
		}

		UDEBUG("time= %d ms", time.restart());

		//======================
		// RGB-D Mapping stuff
		//======================
		UTimer timerVis;

		// update clouds
		if(stat.poses().size())
		{
			// update pose only if odometry is not received
			std::map<int, int> mapIds;
			std::map<int, std::string> labels;
			for(std::map<int, Signature>::const_iterator iter=stat.getSignatures().begin(); iter!=stat.getSignatures().end();++iter)
			{
				mapIds.insert(std::make_pair(iter->first, iter->second.mapId()));
				if(!iter->second.getLabel().empty())
				{
					labels.insert(std::make_pair(iter->first, iter->second.getLabel()));
				}
			}
			updateMapCloud(stat.poses(),
					_odometryReceived||stat.poses().size()==0?Transform():stat.poses().rbegin()->second,
					stat.constraints(),
					mapIds,
					labels);

			_odometryReceived = false;

			_odometryCorrection = stat.mapCorrection();

			UDEBUG("time= %d ms", time.restart());
			_ui->statsToolBox->updateStat("/Gui RGB-D cloud/ms", stat.refImageId(), int(timerVis.elapsed()*1000.0f));

			// loop closure view
			if((stat.loopClosureId() > 0 || stat.localLoopClosureId() > 0)  &&
			   !stat.loopClosureTransform().isNull() &&
			   !loopSignature.sensorData().imageRaw().empty())
			{
				// the last loop closure data
				Transform loopClosureTransform = stat.loopClosureTransform();
				signature.setPose(loopClosureTransform);
				_ui->widget_loopClosureViewer->setData(loopSignature, signature);
				if(_ui->dockWidget_loopClosureViewer->isVisible())
				{
					UTimer loopTimer;
					_ui->widget_loopClosureViewer->updateView();
					UINFO("Updating loop closure cloud view time=%fs", loopTimer.elapsed());
					_ui->statsToolBox->updateStat("/Gui RGB-D closure view/ms", stat.refImageId(), int(loopTimer.elapsed()*1000.0f));
				}

				UDEBUG("time= %d ms", time.restart());
			}
		}

		if( _ui->graphicsView_graphView->isVisible())
		{
			// update posterior on the graph view
			if(_preferencesDialog->isPosteriorGraphView() &&
			   stat.posterior().size())
			{
				_ui->graphicsView_graphView->updatePosterior(stat.posterior());
			}
			// update local path on the graph view
			_ui->graphicsView_graphView->updateLocalPath(stat.localPath());
			if(stat.localPath().size() == 0)
			{
				// clear the global path if set (goal reached)
				_ui->graphicsView_graphView->setGlobalPath(std::vector<std::pair<int, Transform> >());
			}
			// update current goal id
			if(stat.currentGoalId() > 0)
			{
				_ui->graphicsView_graphView->setCurrentGoalID(stat.currentGoalId(), uValue(stat.poses(), stat.currentGoalId(), Transform()));
			}
		}

		UDEBUG("");
	}
	else if(!stat.extended() && stat.loopClosureId()>0)
	{
		_ui->label_stats_loopClosuresDetected->setText(QString::number(_ui->label_stats_loopClosuresDetected->text().toInt() + 1));
		_ui->label_matchId->setText(QString("Match ID = %1 [%2]").arg(stat.loopClosureId()).arg(loopMapId));
	}
	else
	{
		_ui->label_matchId->clear();
	}
	float elapsedTime = static_cast<float>(totalTime.elapsed());
	UINFO("Updating GUI time = %fs", elapsedTime/1000.0f);
	_ui->statsToolBox->updateStat("/Gui refresh stats/ms", stat.refImageId(), elapsedTime);
	if(_ui->actionAuto_screen_capture->isChecked() && !_autoScreenCaptureOdomSync)
	{
		this->captureScreen(_autoScreenCaptureRAM);
	}

	if(!_preferencesDialog->isImagesKept())
	{
		_cachedSignatures.clear();
	}
	if(_state != kMonitoring && _state != kDetecting)
	{
		_ui->actionExport_images_RGB_jpg_Depth_png->setEnabled(!_cachedSignatures.empty() && !_currentPosesMap.empty());
		_ui->actionExport_cameras_in_Bundle_format_out->setEnabled(!_cachedSignatures.empty() && !_currentPosesMap.empty());
	}

	_processingStatistics = false;
}

void MainWindow::updateMapCloud(
		const std::map<int, Transform> & posesIn,
		const Transform & currentPose,
		const std::multimap<int, Link> & constraints,
		const std::map<int, int> & mapIdsIn,
		const std::map<int, std::string> & labels,
		bool verboseProgress)
{
	UDEBUG("posesIn=%d constraints=%d mapIdsIn=%d labelsIn=%d currentPose=%s",
			(int)posesIn.size(), (int)constraints.size(), (int)mapIdsIn.size(), (int)labels.size(), currentPose.prettyPrint().c_str());
	if(posesIn.size())
	{
		_currentPosesMap = posesIn;
		_currentLinksMap = constraints;
		_currentMapIds = mapIdsIn;
		_curentLabels = labels;
		if(_state != kMonitoring && _state != kDetecting)
		{
			_ui->actionPost_processing->setEnabled(_cachedSignatures.size() >= 2 && _currentPosesMap.size() >= 2 && _currentLinksMap.size() >= 1);
			_ui->menuExport_poses->setEnabled(!_currentPosesMap.empty());
		}
	}

	// filter duplicated poses
	std::map<int, Transform> poses;
	std::map<int, int> mapIds;
	if(_preferencesDialog->isCloudFiltering() && posesIn.size())
	{
		float radius = _preferencesDialog->getCloudFilteringRadius();
		float angle = _preferencesDialog->getCloudFilteringAngle()*CV_PI/180.0; // convert to rad
		poses = rtabmap::graph::radiusPosesFiltering(posesIn, radius, angle);
		// make sure the last is here
		poses.insert(*posesIn.rbegin());
		for(std::map<int, Transform>::iterator iter= poses.begin(); iter!=poses.end(); ++iter)
		{
			std::map<int, int>::const_iterator jter = mapIdsIn.find(iter->first);
			if(jter!=mapIdsIn.end())
			{
				mapIds.insert(*jter);
			}
			else
			{
				UERROR("map id of node %d not found!", iter->first);
			}
		}

		if(verboseProgress)
		{
			_initProgressDialog->appendText(tr("Map update: %1 nodes shown of %2 (cloud filtering is on)").arg(poses.size()).arg(posesIn.size()));
			QApplication::processEvents();
		}
	}
	else
	{
		poses = posesIn;
		mapIds = mapIdsIn;
	}

	std::map<int, bool> posesMask;
	for(std::map<int, Transform>::const_iterator iter = posesIn.begin(); iter!=posesIn.end(); ++iter)
	{
		posesMask.insert(posesMask.end(), std::make_pair(iter->first, poses.find(iter->first) != poses.end()));
	}
	_ui->widget_mapVisibility->setMap(posesIn, posesMask);

	// Map updated! regenerate the assembled cloud, last pose is the new one
	UDEBUG("Update map with %d locations (currentPose=%s)", poses.size(), currentPose.prettyPrint().c_str());
	QMap<std::string, Transform> viewerClouds = _ui->widget_cloudViewer->getAddedClouds();
	int i=1;
	for(std::map<int, Transform>::const_iterator iter = poses.begin(); iter!=poses.end(); ++iter)
	{
		if(!iter->second.isNull())
		{
			std::string cloudName = uFormat("cloud%d", iter->first);

			// 3d point cloud
			if((_ui->widget_cloudViewer->isVisible() && _preferencesDialog->isCloudsShown(0)) ||
				(_ui->graphicsView_graphView->isVisible() && _ui->graphicsView_graphView->isGridMapVisible() && _preferencesDialog->isGridMapFrom3DCloud()))
			{
				if(viewerClouds.contains(cloudName))
				{
					// Update only if the pose has changed
					Transform tCloud;
					_ui->widget_cloudViewer->getPose(cloudName, tCloud);
					if(tCloud.isNull() || iter->second != tCloud)
					{
						if(!_ui->widget_cloudViewer->updateCloudPose(cloudName, iter->second))
						{
							UERROR("Updating pose cloud %d failed!", iter->first);
						}
					}
					_ui->widget_cloudViewer->setCloudVisibility(cloudName, true);
					_ui->widget_cloudViewer->setCloudOpacity(cloudName, _preferencesDialog->getCloudOpacity(0));
					_ui->widget_cloudViewer->setCloudPointSize(cloudName, _preferencesDialog->getCloudPointSize(0));
				}
				else if(_cachedSignatures.contains(iter->first))
				{
					QMap<int, Signature>::iterator jter = _cachedSignatures.find(iter->first);
					if((!jter->sensorData().imageCompressed().empty() && !jter->sensorData().depthOrRightCompressed().empty()) || jter->getWords3().size())
					{
						this->createAndAddCloudToMap(iter->first, iter->second, uValue(mapIds, iter->first, -1));
					}
				}
			}
			else if(viewerClouds.contains(cloudName))
			{
				UDEBUG("Hide cloud %s", cloudName.c_str());
				_ui->widget_cloudViewer->setCloudVisibility(cloudName.c_str(), false);
			}

			// 2d point cloud
			std::string scanName = uFormat("scan%d", iter->first);
			if((_ui->widget_cloudViewer->isVisible() && (_preferencesDialog->isScansShown(0) || _preferencesDialog->getGridMapShown())) ||
				(_ui->graphicsView_graphView->isVisible() && _ui->graphicsView_graphView->isGridMapVisible()))
			{
				if(viewerClouds.contains(scanName))
				{
					// Update only if the pose has changed
					Transform tScan;
					_ui->widget_cloudViewer->getPose(scanName, tScan);
					if(tScan.isNull() || iter->second != tScan)
					{
						if(!_ui->widget_cloudViewer->updateCloudPose(scanName, iter->second))
						{
							UERROR("Updating pose scan %d failed!", iter->first);
						}
					}
					_ui->widget_cloudViewer->setCloudVisibility(scanName, true);
					_ui->widget_cloudViewer->setCloudOpacity(scanName, _preferencesDialog->getScanOpacity(0));
					_ui->widget_cloudViewer->setCloudPointSize(scanName, _preferencesDialog->getScanPointSize(0));
				}
				else if(_cachedSignatures.contains(iter->first))
				{
					QMap<int, Signature>::iterator jter = _cachedSignatures.find(iter->first);
					if(!jter->sensorData().laserScanCompressed().empty())
					{
						this->createAndAddScanToMap(iter->first, iter->second, uValue(mapIds, iter->first, -1));
					}
				}
				if(!_preferencesDialog->isScansShown(0))
				{
					UDEBUG("Hide scan %s", scanName.c_str());
					_ui->widget_cloudViewer->setCloudVisibility(scanName.c_str(), false);
				}
			}
			else if(viewerClouds.contains(scanName))
			{
				UDEBUG("Hide scan %s", scanName.c_str());
				_ui->widget_cloudViewer->setCloudVisibility(scanName.c_str(), false);
			}

			if(verboseProgress)
			{
				_initProgressDialog->appendText(tr("Updated cloud %1 (%2/%3)").arg(iter->first).arg(i).arg(poses.size()));
				_initProgressDialog->incrementStep();
				if(poses.size() < 200 || i % 100 == 0)
				{
					QApplication::processEvents();
				}
			}
		}

		++i;
	}

	// activate actions
	if(_state != kMonitoring && _state != kDetecting)
	{
		_ui->actionSave_point_cloud->setEnabled(!_createdClouds.empty());
		_ui->actionView_high_res_point_cloud->setEnabled(!_createdClouds.empty());
		_ui->actionExport_2D_scans_ply_pcd->setEnabled(!_createdScans.empty());
		_ui->actionExport_2D_Grid_map_bmp_png->setEnabled(!_gridLocalMaps.empty() || !_projectionLocalMaps.empty());
		_ui->actionView_scans->setEnabled(!_createdScans.empty());
	}

	//remove not used clouds
	for(QMap<std::string, Transform>::iterator iter = viewerClouds.begin(); iter!=viewerClouds.end(); ++iter)
	{
		std::list<std::string> splitted = uSplitNumChar(iter.key());
		if(splitted.size() == 2)
		{
			int id = std::atoi(splitted.back().c_str());
			if(poses.find(id) == poses.end())
			{
				if(_ui->widget_cloudViewer->getCloudVisibility(iter.key()))
				{
					UDEBUG("Hide %s", iter.key().c_str());
					_ui->widget_cloudViewer->setCloudVisibility(iter.key(), false);
				}
			}
		}
	}

	// update 3D graphes (show all poses)
	_ui->widget_cloudViewer->removeAllGraphs();
	_ui->widget_cloudViewer->removeCloud("graph_nodes");
	if(_preferencesDialog->isGraphsShown() && _currentPosesMap.size())
	{
		// Find all graphs
		std::map<int, pcl::PointCloud<pcl::PointXYZ>::Ptr > graphs;
		for(std::map<int, Transform>::iterator iter=_currentPosesMap.begin(); iter!=_currentPosesMap.end(); ++iter)
		{
			int mapId = uValue(_currentMapIds, iter->first, -1);

			//edges
			std::map<int, pcl::PointCloud<pcl::PointXYZ>::Ptr >::iterator kter = graphs.find(mapId);
			if(kter == graphs.end())
			{
				kter = graphs.insert(std::make_pair(mapId, pcl::PointCloud<pcl::PointXYZ>::Ptr(new pcl::PointCloud<pcl::PointXYZ>))).first;
			}
			pcl::PointXYZ pt(iter->second.x(), iter->second.y(), iter->second.z());
			kter->second->push_back(pt);
		}

		// add graphs
		for(std::map<int, pcl::PointCloud<pcl::PointXYZ>::Ptr >::iterator iter=graphs.begin(); iter!=graphs.end(); ++iter)
		{
			QColor color = Qt::gray;
			if(iter->first >= 0)
			{
				color = (Qt::GlobalColor)((iter->first+3) % 12 + 7 );
			}
			_ui->widget_cloudViewer->addOrUpdateGraph(uFormat("graph_%d", iter->first), iter->second, color);
		}
	}

	// Update labels
	_ui->widget_cloudViewer->removeAllTexts();
	if(_preferencesDialog->isLabelsShown() && labels.size())
	{
		for(std::map<int, std::string>::const_iterator iter=labels.begin(); iter!=labels.end(); ++iter)
		{
			if(posesIn.find(iter->first)!=posesIn.end())
			{
				int mapId = uValue(mapIdsIn, iter->first, -1);
				QColor color = Qt::gray;
				if(mapId >= 0)
				{
					color = (Qt::GlobalColor)((mapId+3) % 12 + 7 );
				}
				_ui->widget_cloudViewer->addOrUpdateText(
						std::string("label_") + uNumber2Str(iter->first),
						iter->second,
						_currentPosesMap.at(iter->first),
						0.1,
						color);
			}
		}
	}

	// Update occupancy grid map in 3D map view and graph view
	if(_ui->graphicsView_graphView->isVisible())
	{
		_ui->graphicsView_graphView->updateGraph(posesIn, constraints, mapIdsIn);
		if(!currentPose.isNull())
		{
			_ui->graphicsView_graphView->updateReferentialPosition(currentPose);
		}
	}
	cv::Mat map8U;
	if((_ui->graphicsView_graphView->isVisible() || _preferencesDialog->getGridMapShown()) && (_createdScans.size() || _preferencesDialog->isGridMapFrom3DCloud()))
	{
		float xMin, yMin;
		float resolution = _preferencesDialog->getGridMapResolution();
		cv::Mat map8S = util3d::create2DMapFromOccupancyLocalMaps(
					poses,
					_preferencesDialog->isGridMapFrom3DCloud()?_projectionLocalMaps:_gridLocalMaps,
					resolution,
					xMin, yMin,
					0,
					_preferencesDialog->isGridMapEroded());
		if(!map8S.empty())
		{
			//convert to gray scaled map
			map8U = util3d::convertMap2Image8U(map8S);

			if(_preferencesDialog->getGridMapShown())
			{
				float opacity = _preferencesDialog->getGridMapOpacity();
				_ui->widget_cloudViewer->addOccupancyGridMap(map8U, resolution, xMin, yMin, opacity);
			}
			if(_ui->graphicsView_graphView->isVisible())
			{
				_ui->graphicsView_graphView->updateMap(map8U, resolution, xMin, yMin);
			}
		}
	}
	_ui->graphicsView_graphView->update();

	if(!_preferencesDialog->getGridMapShown())
	{
		_ui->widget_cloudViewer->removeOccupancyGridMap();
	}

	if(viewerClouds.contains("cloudOdom"))
	{
		if(!_preferencesDialog->isCloudsShown(1))
		{
			_ui->widget_cloudViewer->setCloudVisibility("cloudOdom", false);
		}
		else
		{
			_ui->widget_cloudViewer->updateCloudPose("cloudOdom", _odometryCorrection);
			_ui->widget_cloudViewer->setCloudOpacity("cloudOdom", _preferencesDialog->getCloudOpacity(1));
			_ui->widget_cloudViewer->setCloudPointSize("cloudOdom", _preferencesDialog->getCloudPointSize(1));
		}
	}
	if(viewerClouds.contains("scanOdom"))
	{
		if(!_preferencesDialog->isScansShown(1))
		{
			_ui->widget_cloudViewer->setCloudVisibility("scanOdom", false);
		}
		else
		{
			_ui->widget_cloudViewer->updateCloudPose("scanOdom", _odometryCorrection);
			_ui->widget_cloudViewer->setCloudOpacity("scanOdom", _preferencesDialog->getScanOpacity(1));
			_ui->widget_cloudViewer->setCloudPointSize("scanOdom", _preferencesDialog->getScanPointSize(1));
		}
	}

	if(!currentPose.isNull())
	{
		_ui->widget_cloudViewer->updateCameraTargetPosition(currentPose);
	}

	_ui->widget_cloudViewer->update();
}

void MainWindow::createAndAddCloudToMap(int nodeId, const Transform & pose, int mapId)
{
	UASSERT(!pose.isNull());
	std::string cloudName = uFormat("cloud%d", nodeId);
	if(_ui->widget_cloudViewer->getAddedClouds().contains(cloudName))
	{
		UERROR("Cloud %d already added to map.", nodeId);
		return;
	}

	QMap<int, Signature>::iterator iter = _cachedSignatures.find(nodeId);
	if(iter == _cachedSignatures.end())
	{
		UERROR("Node %d is not in the cache.", nodeId);
		return;
	}

	if(!iter->sensorData().imageCompressed().empty() && !iter->sensorData().depthOrRightCompressed().empty())
	{

		cv::Mat image, depth;
		SensorData data = iter->sensorData();
		data.uncompressData(&image, &depth, 0);

		pcl::PointCloud<pcl::PointXYZRGB>::Ptr cloud;
		UASSERT(nodeId == data.id());
		cloud = util3d::cloudRGBFromSensorData(data,
				_preferencesDialog->getCloudDecimation(0),
				_preferencesDialog->getCloudMaxDepth(0),
				_preferencesDialog->getCloudVoxelSize(0));
		_createdClouds.insert(std::make_pair(nodeId, cloud));

		if(cloud->size() && _preferencesDialog->isGridMapFrom3DCloud())
		{
			UTimer timer;
			float cellSize = _preferencesDialog->getGridMapResolution();
			float groundNormalMaxAngle = M_PI_4;
			int minClusterSize = 20;
			cv::Mat ground, obstacles;
			pcl::PointCloud<pcl::PointXYZRGB>::Ptr voxelizedCloud = cloud;
			if(voxelizedCloud->size() && cellSize > _preferencesDialog->getCloudVoxelSize(0))
			{
				voxelizedCloud = util3d::voxelize(cloud, cellSize);
			}
			util3d::occupancy2DFromCloud3D<pcl::PointXYZRGB>(
					voxelizedCloud,
					ground, obstacles,
					cellSize,
					groundNormalMaxAngle,
					minClusterSize);
			if(!ground.empty() || !obstacles.empty())
			{
				_projectionLocalMaps.insert(std::make_pair(nodeId, std::make_pair(ground, obstacles)));
			}
			UDEBUG("time gridMapFrom2DCloud = %f s", timer.ticks());
		}

		pcl::PointCloud<pcl::PointXYZRGB>::Ptr cloudFiltered = cloud;
		if(_preferencesDialog->isSubtractFiltering() &&
			_preferencesDialog->getCloudVoxelSize(0) > 0.0 &&
			cloud->size() &&
			_createdClouds.size() &&
			_currentPosesMap.size() &&
			_currentLinksMap.size())
		{
			// find link to previous neighbor
			std::map<int, Transform>::const_iterator previousIter = _currentPosesMap.find(nodeId);
			Link link;
			if(previousIter != _currentPosesMap.begin())
			{
				--previousIter;
				std::multimap<int, Link>::const_iterator linkIter = graph::findLink(_currentLinksMap, nodeId, previousIter->first);
				if(linkIter != _currentLinksMap.end())
				{
					link = linkIter->second;
					if(link.from() != nodeId)
					{
						link = link.inverse();
					}
				}
			}
			if(link.isValid())
			{
				std::map<int, pcl::PointCloud<pcl::PointXYZRGB>::Ptr>::iterator iter = _createdClouds.find(link.to());
				if(iter!=_createdClouds.end() && iter->second->size())
				{
					pcl::PointCloud<pcl::PointXYZRGB>::Ptr previousCloud = util3d::transformPointCloud(iter->second, link.transform());
					cloudFiltered = util3d::subtractFiltering(
							cloud,
							previousCloud,
							_preferencesDialog->getCloudVoxelSize(0),
							_preferencesDialog->getSubstractFilteringMinPts());
					UDEBUG("Filtering %d from %d -> %d", (int)previousCloud->size(), (int)cloud->size(), (int)cloudFiltered->size());
				}
			}
		}

		if(_preferencesDialog->isCloudMeshing())
		{
			pcl::PolygonMesh::Ptr mesh(new pcl::PolygonMesh);
			if(cloudFiltered->size())
			{
				pcl::PointCloud<pcl::PointXYZRGBNormal>::Ptr cloudWithNormals;
				if(_preferencesDialog->getMeshSmoothing())
				{
					cloudWithNormals = util3d::mls(
							cloudFiltered,
							(float)_preferencesDialog->getMeshSmoothingRadius(),
							false,
							(float)_preferencesDialog->getCloudVoxelSize(0));
					//if(_preferencesDialog->getCloudVoxelSize(0))
					//{
					//	cloudWithNormals = util3d::voxelize(cloudWithNormals, _preferencesDialog->getCloudVoxelSize(0));
					//}
				}
				else
				{
					cloudWithNormals = util3d::computeNormals(cloudFiltered, _preferencesDialog->getMeshNormalKSearch());
				}
				mesh = util3d::createMesh(cloudWithNormals,	_preferencesDialog->getMeshGP3Radius(), _preferencesDialog->getMeshGP3Mu());
			}

			if(mesh->polygons.size())
			{
				pcl::PointCloud<pcl::PointXYZRGB>::Ptr tmp(new pcl::PointCloud<pcl::PointXYZRGB>);
				pcl::fromPCLPointCloud2(mesh->cloud, *tmp);
				if(!_ui->widget_cloudViewer->addCloudMesh(cloudName, tmp, mesh->polygons, pose))
				{
					UERROR("Adding mesh cloud %d to viewer failed!", nodeId);
				}
			}
		}
		else
		{
			if(_preferencesDialog->getMeshSmoothing())
			{
				pcl::PointCloud<pcl::PointXYZRGBNormal>::Ptr cloudWithNormals;
				cloudWithNormals = util3d::mls(
						cloudFiltered,
						(float)_preferencesDialog->getMeshSmoothingRadius(),
						false,
						(float)_preferencesDialog->getCloudVoxelSize(0));
				cloudFiltered.reset(new pcl::PointCloud<pcl::PointXYZRGB>);
				pcl::copyPointCloud(*cloudWithNormals, *cloudFiltered);
			}
			QColor color = Qt::gray;
			if(mapId >= 0)
			{
				color = (Qt::GlobalColor)(mapId+3 % 12 + 7 );
			}
			if(!_ui->widget_cloudViewer->addOrUpdateCloud(cloudName, cloudFiltered, pose, color))
			{
				UERROR("Adding cloud %d to viewer failed!", nodeId);
			}
		}
	}
	else if(iter->getWords3().size())
	{
		QColor color = Qt::gray;
		if(mapId >= 0)
		{
			color = (Qt::GlobalColor)(mapId+3 % 12 + 7 );
		}
		pcl::PointCloud<pcl::PointXYZRGB>::Ptr cloud(new pcl::PointCloud<pcl::PointXYZRGB>);
		cloud->resize(iter->getWords3().size());
		int oi=0;
		UASSERT(iter->getWords().size() == iter->getWords3().size());
		std::multimap<int, cv::KeyPoint>::const_iterator kter=iter->getWords().begin();
		for(std::multimap<int, pcl::PointXYZ>::const_iterator jter=iter->getWords3().begin();
				jter!=iter->getWords3().end(); ++jter, ++kter, ++oi)
		{
			(*cloud)[oi].x = jter->second.x;
			(*cloud)[oi].y = jter->second.y;
			(*cloud)[oi].z = jter->second.z;
			int u = kter->second.pt.x+0.5;
			int v = kter->second.pt.x+0.5;
			if(!iter->sensorData().imageRaw().empty() &&
				uIsInBounds(u, 0, iter->sensorData().imageRaw().cols-1) &&
				uIsInBounds(v, 0, iter->sensorData().imageRaw().rows-1))
			{
				if(iter->sensorData().imageRaw().channels() == 1)
				{
					(*cloud)[oi].r = (*cloud)[oi].g = (*cloud)[oi].b = iter->sensorData().imageRaw().at<unsigned char>(u, v);
				}
				else
				{
					cv::Vec3b bgr = iter->sensorData().imageRaw().at<cv::Vec3b>(u, v);
					(*cloud)[oi].r = bgr.val[0];
					(*cloud)[oi].g = bgr.val[1];
					(*cloud)[oi].b = bgr.val[2];
				}
			}
			else
			{
				(*cloud)[oi].r = (*cloud)[oi].g = (*cloud)[oi].b = 255;
			}
		}
		if(!_ui->widget_cloudViewer->addOrUpdateCloud(cloudName, cloud, pose, color))
		{
			UERROR("Adding cloud %d to viewer failed!", nodeId);
		}
		else
		{
			_createdClouds.insert(std::make_pair(nodeId, cloud));
		}
	}
	else
	{
		return;
	}

	_ui->widget_cloudViewer->setCloudOpacity(cloudName, _preferencesDialog->getCloudOpacity(0));
	_ui->widget_cloudViewer->setCloudPointSize(cloudName, _preferencesDialog->getCloudPointSize(0));
}

void MainWindow::createAndAddScanToMap(int nodeId, const Transform & pose, int mapId)
{
	std::string scanName = uFormat("scan%d", nodeId);
	if(_ui->widget_cloudViewer->getAddedClouds().contains(scanName))
	{
		UERROR("Scan %d already added to map.", nodeId);
		return;
	}

	QMap<int, Signature>::iterator iter = _cachedSignatures.find(nodeId);
	if(iter == _cachedSignatures.end())
	{
		UERROR("Node %d is not in the cache.", nodeId);
		return;
	}

	if(!iter->sensorData().laserScanCompressed().empty())
	{
		cv::Mat depth2D;
		iter->sensorData().uncompressData(0, 0, &depth2D);

		pcl::PointCloud<pcl::PointXYZ>::Ptr cloud;
		cloud = util3d::laserScanToPointCloud(depth2D);
		if(_preferencesDialog->getDownsamplingStepScan(0) > 0)
		{
			cloud = util3d::downsample(cloud, _preferencesDialog->getDownsamplingStepScan(0));
		}
		if(_preferencesDialog->getCloudVoxelSizeScan(0) > 0.0)
		{
			cloud = util3d::voxelize(cloud, _preferencesDialog->getCloudVoxelSizeScan(0));
		}
		QColor color = Qt::gray;
		if(mapId >= 0)
		{
			color = (Qt::GlobalColor)(mapId+3 % 12 + 7 );
		}
		if(!_ui->widget_cloudViewer->addOrUpdateCloud(scanName, cloud, pose, color))
		{
			UERROR("Adding cloud %d to viewer failed!", nodeId);
		}
		else
		{
			_createdScans.insert(std::make_pair(nodeId, cloud));

			if(depth2D.channels() == 2)
			{
				cv::Mat ground, obstacles;
				util3d::occupancy2DFromLaserScan(depth2D, ground, obstacles, _preferencesDialog->getGridMapResolution());
				_gridLocalMaps.insert(std::make_pair(nodeId, std::make_pair(ground, obstacles)));
			}
		}
		_ui->widget_cloudViewer->setCloudOpacity(scanName, _preferencesDialog->getScanOpacity(0));
		_ui->widget_cloudViewer->setCloudPointSize(scanName, _preferencesDialog->getScanPointSize(0));
	}
}

void MainWindow::updateNodeVisibility(int nodeId, bool visible)
{
	if(_currentPosesMap.find(nodeId) != _currentPosesMap.end())
	{
		QMap<std::string, Transform> viewerClouds = _ui->widget_cloudViewer->getAddedClouds();
		if(_preferencesDialog->isCloudsShown(0))
		{
			std::string cloudName = uFormat("cloud%d", nodeId);
			if(visible && !viewerClouds.contains(cloudName) && _cachedSignatures.contains(nodeId))
			{
				createAndAddCloudToMap(nodeId, _currentPosesMap.find(nodeId)->second, uValue(_currentMapIds, nodeId, -1));
			}
			else if(viewerClouds.contains(cloudName))
			{
				if(visible)
				{
					//make sure the transformation was done
					_ui->widget_cloudViewer->updateCloudPose(cloudName, _currentPosesMap.find(nodeId)->second);
				}
				_ui->widget_cloudViewer->setCloudVisibility(cloudName, visible);
			}
		}

		if(_preferencesDialog->isScansShown(0))
		{
			std::string scanName = uFormat("scan%d", nodeId);
			if(visible && !viewerClouds.contains(scanName) && _cachedSignatures.contains(nodeId))
			{
				createAndAddScanToMap(nodeId, _currentPosesMap.find(nodeId)->second, uValue(_currentMapIds, nodeId, -1));
			}
			else if(viewerClouds.contains(scanName))
			{
				if(visible)
				{
					//make sure the transformation was done
					_ui->widget_cloudViewer->updateCloudPose(scanName, _currentPosesMap.find(nodeId)->second);
				}
				_ui->widget_cloudViewer->setCloudVisibility(scanName, visible);
			}
		}
	}
	_ui->widget_cloudViewer->update();
}

void MainWindow::processRtabmapEventInit(int status, const QString & info)
{
	if((RtabmapEventInit::Status)status == RtabmapEventInit::kInitializing)
	{
		_initProgressDialog->resetProgress();
		_initProgressDialog->show();
		this->changeState(MainWindow::kInitializing);
	}
	else if((RtabmapEventInit::Status)status == RtabmapEventInit::kInitialized)
	{
		_initProgressDialog->setValue(_initProgressDialog->maximumSteps());
		this->changeState(MainWindow::kInitialized);
	}
	else if((RtabmapEventInit::Status)status == RtabmapEventInit::kClosing)
	{
		_initProgressDialog->resetProgress();
		_initProgressDialog->show();
		if(_state!=kApplicationClosing)
		{
			this->changeState(MainWindow::kClosing);
		}
	}
	else if((RtabmapEventInit::Status)status == RtabmapEventInit::kClosed)
	{
		_initProgressDialog->setValue(_initProgressDialog->maximumSteps());

		if(_databaseUpdated)
		{
			if(!_newDatabasePath.isEmpty())
			{
				if(!_newDatabasePathOutput.isEmpty())
				{
					bool removed = true;
					if(QFile::exists(_newDatabasePathOutput))
					{
						removed = QFile::remove(_newDatabasePathOutput);
					}
					if(removed)
					{
						if(QFile::rename(_newDatabasePath, _newDatabasePathOutput))
						{
							std::string msg = uFormat("Database saved to \"%s\".", _newDatabasePathOutput.toStdString().c_str());
							UINFO(msg.c_str());
							QMessageBox::information(this, tr("Database saved!"), QString(msg.c_str()));
						}
						else
						{
							std::string msg = uFormat("Failed to rename temporary database from \"%s\" to \"%s\".",
									_newDatabasePath.toStdString().c_str(), _newDatabasePathOutput.toStdString().c_str());
							UERROR(msg.c_str());
							QMessageBox::critical(this, tr("Closing failed!"), QString(msg.c_str()));
						}
					}
					else
					{
						std::string msg = uFormat("Failed to overwrite the database \"%s\". The temporary database is still correctly saved at \"%s\".",
								_newDatabasePathOutput.toStdString().c_str(), _newDatabasePath.toStdString().c_str());
						UERROR(msg.c_str());
						QMessageBox::critical(this, tr("Closing failed!"), QString(msg.c_str()));
					}
				}
				else if(QFile::remove(_newDatabasePath))
				{
					UINFO("Deleted temporary database \"%s\".", _newDatabasePath.toStdString().c_str());
				}
				else
				{
					UERROR("Temporary database \"%s\" could not be deleted.", _newDatabasePath.toStdString().c_str());
				}

			}
			else if(!_openedDatabasePath.isEmpty())
			{
				std::string msg = uFormat("Database \"%s\" updated.", _openedDatabasePath.toStdString().c_str());
				UINFO(msg.c_str());
				QMessageBox::information(this, tr("Database updated!"), QString(msg.c_str()));
			}
		}
		else if(!_newDatabasePath.isEmpty())
		{
			// just remove temporary database;
			if(QFile::remove(_newDatabasePath))
			{
				UINFO("Deleted temporary database \"%s\".", _newDatabasePath.toStdString().c_str());
			}
			else
			{
				UERROR("Temporary database \"%s\" could not be deleted.", _newDatabasePath.toStdString().c_str());
			}
		}
		_openedDatabasePath.clear();
		_newDatabasePath.clear();
		_newDatabasePathOutput.clear();
		bool applicationClosing = _state == kApplicationClosing;
		this->changeState(MainWindow::kIdle);
		if(applicationClosing)
		{
			this->close();
		}
	}
	else
	{
		_initProgressDialog->incrementStep();
		QString msg(info);
		if((RtabmapEventInit::Status)status == RtabmapEventInit::kError)
		{
			_openedDatabasePath.clear();
			_newDatabasePath.clear();
			_newDatabasePathOutput.clear();
			_initProgressDialog->setAutoClose(false);
			msg.prepend(tr("[ERROR] "));
			_initProgressDialog->appendText(msg);
			this->changeState(MainWindow::kIdle);
		}
		else
		{
			_initProgressDialog->appendText(msg);
		}
	}
}

void MainWindow::processRtabmapEvent3DMap(const rtabmap::RtabmapEvent3DMap & event)
{
	_initProgressDialog->appendText("Downloading the map... done.");
	_initProgressDialog->incrementStep();

	if(event.getCode())
	{
		UERROR("Map received with code error %d!", event.getCode());
		_initProgressDialog->appendText(uFormat("[ERROR] Map received with code error %d!", event.getCode()).c_str());
		_initProgressDialog->setAutoClose(false);
	}
	else
	{

		_processingDownloadedMap = true;
		UINFO("Received map!");
		_initProgressDialog->appendText(tr(" poses = %1").arg(event.getPoses().size()));
		_initProgressDialog->appendText(tr(" constraints = %1").arg(event.getConstraints().size()));

		_initProgressDialog->setMaximumSteps(int(event.getSignatures().size()+event.getPoses().size()+1));
		_initProgressDialog->appendText(QString("Inserting data in the cache (%1 signatures downloaded)...").arg(event.getSignatures().size()));
		QApplication::processEvents();

		int addedSignatures = 0;
		std::map<int, int> mapIds;
		std::map<int, std::string> labels;
		for(std::map<int, Signature>::const_iterator iter = event.getSignatures().begin();
			iter!=event.getSignatures().end();
			++iter)
		{
			mapIds.insert(std::make_pair(iter->first, iter->second.mapId()));
			if(!iter->second.getLabel().empty())
			{
				labels.insert(std::make_pair(iter->first, iter->second.getLabel()));
			}
			if(!_cachedSignatures.contains(iter->first) ||
			   (_cachedSignatures.value(iter->first).sensorData().imageCompressed().empty() && !iter->second.sensorData().imageCompressed().empty()))
			{
				_cachedSignatures.insert(iter->first, iter->second);
				++addedSignatures;
			}
			_initProgressDialog->incrementStep();
			QApplication::processEvents();
		}
		_initProgressDialog->appendText(tr("Inserted %1 new signatures.").arg(addedSignatures));
		_initProgressDialog->incrementStep();
		QApplication::processEvents();

		_initProgressDialog->appendText("Inserting data in the cache... done.");

		if(event.getPoses().size())
		{
			_initProgressDialog->appendText("Updating the 3D map cloud...");
			_initProgressDialog->incrementStep();
			QApplication::processEvents();
			this->updateMapCloud(event.getPoses(), Transform(), event.getConstraints(), mapIds, labels, true);
			_initProgressDialog->appendText("Updating the 3D map cloud... done.");
		}
		else
		{
			_initProgressDialog->appendText("No poses received! The map cloud cannot be updated...");
			UINFO("Map received is empty! Cannot update the map cloud...");
		}

		_initProgressDialog->appendText(tr("%1 locations are updated to/inserted in the cache.").arg(event.getPoses().size()));

		if(!_preferencesDialog->isImagesKept())
		{
			_cachedSignatures.clear();
		}
		if(_state != kMonitoring && _state != kDetecting)
		{
			_ui->actionExport_images_RGB_jpg_Depth_png->setEnabled(!_cachedSignatures.empty() && !_currentPosesMap.empty());
			_ui->actionExport_cameras_in_Bundle_format_out->setEnabled(!_cachedSignatures.empty() && !_currentPosesMap.empty());
		}
		_processingDownloadedMap = false;
	}
	_initProgressDialog->setValue(_initProgressDialog->maximumSteps());
}

void MainWindow::processRtabmapGlobalPathEvent(const rtabmap::RtabmapGlobalPathEvent & event)
{
	if(!event.getPoses().empty())
	{
		_ui->graphicsView_graphView->setGlobalPath(event.getPoses());
	}

	_ui->statsToolBox->updateStat("Planning/From/", float(event.getPoses().size()?event.getPoses().begin()->first:0));
	_ui->statsToolBox->updateStat("Planning/Time/ms", float(event.getPlanningTime()*1000.0));
	_ui->statsToolBox->updateStat("Planning/Goal/", float(event.getGoal()));
	_ui->statsToolBox->updateStat("Planning/Poses/", float(event.getPoses().size()));
	_ui->statsToolBox->updateStat("Planning/Length/m", float(graph::computePathLength(event.getPoses())));

	if(_preferencesDialog->notifyWhenNewGlobalPathIsReceived())
	{
		// use MessageBox
		if(event.getPoses().empty())
		{
			QMessageBox * warn = new QMessageBox(
					QMessageBox::Warning,
					tr("Setting goal failed!"),
					tr("Setting goal to location %1%2 failed. "
						"Some reasons: \n"
						"1) the location doesn't exist in the graph,\n"
						"2) the location is not linked to the global graph or\n"
						"3) the location is too near of the current location (goal already reached).")
						.arg(event.getGoal())
						.arg(!event.getGoalLabel().empty()?QString(" \"%1\"").arg(event.getGoalLabel().c_str()):""),
					QMessageBox::Ok,
					this);
			warn->setAttribute(Qt::WA_DeleteOnClose, true);
			warn->show();
		}
		else
		{
			QMessageBox * info = new QMessageBox(
					QMessageBox::Information,
					tr("Goal detected!"),
					tr("Global path computed to %1%2 (%3 poses, %4 m).")
					.arg(event.getGoal())
					.arg(!event.getGoalLabel().empty()?QString(" \"%1\"").arg(event.getGoalLabel().c_str()):"")
					.arg(event.getPoses().size())
					.arg(graph::computePathLength(event.getPoses())),
					QMessageBox::Ok,
					this);
			info->setAttribute(Qt::WA_DeleteOnClose, true);
			info->show();
		}
	}
	else if(event.getPoses().empty() && _waypoints.size())
	{
		// resend the same goal
		uSleep(1000);
		this->postGoal(_waypoints.at(_waypointsIndex % _waypoints.size()));
	}
}

void MainWindow::processRtabmapLabelErrorEvent(int id, const QString & label)
{
	QMessageBox * warn = new QMessageBox(
			QMessageBox::Warning,
			tr("Setting label failed!"),
			tr("Setting label %1 to location %2 failed. "
				"Some reasons: \n"
				"1) the location doesn't exist in the map,\n"
				"2) the location has already a label.").arg(label).arg(id),
			QMessageBox::Ok,
			this);
	warn->setAttribute(Qt::WA_DeleteOnClose, true);
	warn->show();
}

void MainWindow::processRtabmapGoalStatusEvent(int status)
{
	_ui->widget_console->appendMsg(tr("Goal status received=%1").arg(status), ULogger::kInfo);
	if(_waypoints.size())
	{
		this->postGoal(_waypoints.at(++_waypointsIndex % _waypoints.size()));
	}
}

void MainWindow::applyPrefSettings(PreferencesDialog::PANEL_FLAGS flags)
{
	ULOGGER_DEBUG("");
	if(flags & PreferencesDialog::kPanelSource)
	{
		// Camera settings...
		_ui->doubleSpinBox_stats_imgRate->setValue(_preferencesDialog->getGeneralInputRate());
		this->updateSelectSourceMenu();
		_ui->label_stats_source->setText(_preferencesDialog->getSourceDriverStr());

		if(_camera)
		{
			_camera->setImageRate(_preferencesDialog->getGeneralInputRate());
		}
		if(_dbReader)
		{
			_dbReader->setFrameRate( _preferencesDialog->getSourceDatabaseStampsUsed()?-1:_preferencesDialog->getGeneralInputRate());
		}
	}//This will update the statistics toolbox

	if(flags & PreferencesDialog::kPanelGeneral)
	{
		UDEBUG("General settings changed...");
		setupMainLayout(_preferencesDialog->isVerticalLayoutUsed());
		if(!_preferencesDialog->isPosteriorGraphView() && _ui->graphicsView_graphView->isVisible())
		{
			_ui->graphicsView_graphView->clearPosterior();
		}
	}

	if(flags & PreferencesDialog::kPanelCloudRendering)
	{
		UDEBUG("Cloud rendering settings changed...");
		if(_currentPosesMap.size())
		{
			this->updateMapCloud(
					std::map<int, Transform>(_currentPosesMap),
					Transform(),
					std::multimap<int, Link>(_currentLinksMap),
					std::map<int, int>(_currentMapIds),
					std::map<int, std::string>(_curentLabels));
		}
	}

	if(flags & PreferencesDialog::kPanelLogging)
	{
		UDEBUG("Logging settings changed...");
		ULogger::setLevel((ULogger::Level)_preferencesDialog->getGeneralLoggerLevel());
		ULogger::setEventLevel((ULogger::Level)_preferencesDialog->getGeneralLoggerEventLevel());
		ULogger::setType((ULogger::Type)_preferencesDialog->getGeneralLoggerType(),
						 (_preferencesDialog->getWorkingDirectory()+QDir::separator()+LOG_FILE_NAME).toStdString(), true);
		ULogger::setPrintTime(_preferencesDialog->getGeneralLoggerPrintTime());
	}
}

void MainWindow::applyPrefSettings(const rtabmap::ParametersMap & parameters)
{
	applyPrefSettings(parameters, true); //post parameters
}

void MainWindow::applyPrefSettings(const rtabmap::ParametersMap & parameters, bool postParamEvent)
{
	ULOGGER_DEBUG("");
	if(parameters.size())
	{
		for(rtabmap::ParametersMap::const_iterator iter = parameters.begin(); iter!=parameters.end(); ++iter)
		{
			UDEBUG("Parameter changed: Key=%s Value=%s", iter->first.c_str(), iter->second.c_str());
		}

		rtabmap::ParametersMap parametersModified = parameters;

		if(_state != kIdle && parametersModified.size())
		{
			if(parametersModified.erase(Parameters::kRtabmapWorkingDirectory()))
			{
				if(_state == kMonitoring || _state == kMonitoringPaused)
				{
					QMessageBox::information(this, tr("Working memory changed"), tr("The remote working directory can't be changed while the interface is in monitoring mode."));
				}
				else
				{
					QMessageBox::information(this, tr("Working memory changed"), tr("The working directory can't be changed while the detector is running. This will be applied when the detector will stop."));
				}
			}
			if(postParamEvent)
			{
				this->post(new ParamEvent(parametersModified));
			}
		}

		if(_state != kMonitoring && _state != kMonitoringPaused &&
		   uContains(parameters, Parameters::kRtabmapWorkingDirectory()))
		{
			_ui->statsToolBox->setWorkingDirectory(_preferencesDialog->getWorkingDirectory());
			_ui->graphicsView_graphView->setWorkingDirectory(_preferencesDialog->getWorkingDirectory());
			_ui->widget_cloudViewer->setWorkingDirectory(_preferencesDialog->getWorkingDirectory());
		}

		// update loop closure viewer parameters (Use Map parameters)
		_ui->widget_loopClosureViewer->setDecimation(_preferencesDialog->getCloudDecimation(0));
		_ui->widget_loopClosureViewer->setMaxDepth(_preferencesDialog->getCloudMaxDepth(0));

		// update graph view parameters
		if(uContains(parameters, Parameters::kRGBDLocalRadius()))
		{
			_ui->graphicsView_graphView->setLocalRadius(uStr2Float(parameters.at(Parameters::kRGBDLocalRadius())));
		}
	}

	//update ui
	_ui->doubleSpinBox_stats_detectionRate->setValue(_preferencesDialog->getDetectionRate());
	_ui->doubleSpinBox_stats_timeLimit->setValue(_preferencesDialog->getTimeLimit());
	_ui->actionSLAM_mode->setChecked(_preferencesDialog->isSLAMMode());

	float value;
	value = float(_preferencesDialog->getLoopThr());
	emit(loopClosureThrChanged(value));
}

void MainWindow::drawKeypoints(const std::multimap<int, cv::KeyPoint> & refWords, const std::multimap<int, cv::KeyPoint> & loopWords)
{
	UTimer timer;

	timer.start();
	ULOGGER_DEBUG("refWords.size() = %d", refWords.size());
	for(std::multimap<int, cv::KeyPoint>::const_iterator iter = refWords.begin(); iter != refWords.end(); ++iter )
	{
		int id = iter->first;
		QColor color;
		if(uContains(loopWords, id))
		{
			// PINK = FOUND IN LOOP SIGNATURE
			color = Qt::magenta;
		}
		else if(_lastIds.contains(id))
		{
			// BLUE = FOUND IN LAST SIGNATURE
			color = Qt::blue;
		}
		else if(id<=_lastId)
		{
			// RED = ALREADY EXISTS
			color = Qt::red;
		}
		else if(refWords.count(id) > 1)
		{
			// YELLOW = NEW and multiple times
			color = Qt::yellow;
		}
		else
		{
			// GREEN = NEW
			color = Qt::green;
		}
		_ui->imageView_source->addFeature(iter->first, iter->second, 0, color);
	}
	ULOGGER_DEBUG("source time = %f s", timer.ticks());

	timer.start();
	ULOGGER_DEBUG("loopWords.size() = %d", loopWords.size());
	QList<QPair<cv::Point2f, cv::Point2f> > uniqueCorrespondences;
	for(std::multimap<int, cv::KeyPoint>::const_iterator iter = loopWords.begin(); iter != loopWords.end(); ++iter )
	{
		int id = iter->first;
		QColor color;
		if(uContains(refWords, id))
		{
			// PINK = FOUND IN LOOP SIGNATURE
			color = Qt::magenta;
			//To draw lines... get only unique correspondences
			if(uValues(refWords, id).size() == 1 && uValues(loopWords, id).size() == 1)
			{
				const cv::KeyPoint & a = refWords.find(id)->second;
				const cv::KeyPoint & b = iter->second;
				uniqueCorrespondences.push_back(QPair<cv::Point2f, cv::Point2f>(a.pt, b.pt));
			}
		}
		else if(id<=_lastId)
		{
			// RED = ALREADY EXISTS
			color = Qt::red;
		}
		else if(refWords.count(id) > 1)
		{
			// YELLOW = NEW and multiple times
			color = Qt::yellow;
		}
		else
		{
			// GREEN = NEW
			color = Qt::green;
		}
		_ui->imageView_loopClosure->addFeature(iter->first, iter->second, 0, color);
	}

	ULOGGER_DEBUG("loop closure time = %f s", timer.ticks());

	if(refWords.size()>0)
	{
		if((*refWords.rbegin()).first > _lastId)
		{
			_lastId = (*refWords.rbegin()).first;
		}
		_lastIds = QSet<int>::fromList(QList<int>::fromStdList(uKeysList(refWords)));
	}

	// Draw lines between corresponding features...
	float scaleSource = _ui->imageView_source->viewScale();
	float scaleLoop = _ui->imageView_loopClosure->viewScale();
	UDEBUG("scale source=%f loop=%f", scaleSource, scaleLoop);
	// Delta in actual window pixels
	float sourceMarginX = (_ui->imageView_source->width()   - _ui->imageView_source->sceneRect().width()*scaleSource)/2.0f;
	float sourceMarginY = (_ui->imageView_source->height()  - _ui->imageView_source->sceneRect().height()*scaleSource)/2.0f;
	float loopMarginX   = (_ui->imageView_loopClosure->width()   - _ui->imageView_loopClosure->sceneRect().width()*scaleLoop)/2.0f;
	float loopMarginY   = (_ui->imageView_loopClosure->height()  - _ui->imageView_loopClosure->sceneRect().height()*scaleLoop)/2.0f;

	float deltaX = 0;
	float deltaY = 0;

	if(_preferencesDialog->isVerticalLayoutUsed())
	{
		deltaY = _ui->label_matchId->height() + _ui->imageView_source->height();
	}
	else
	{
		deltaX = _ui->imageView_source->width();
	}

	for(QList<QPair<cv::Point2f, cv::Point2f> >::iterator iter = uniqueCorrespondences.begin();
		iter!=uniqueCorrespondences.end();
		++iter)
	{

		_ui->imageView_source->addLine(
				iter->first.x,
				iter->first.y,
				(iter->second.x*scaleLoop+loopMarginX+deltaX-sourceMarginX)/scaleSource,
				(iter->second.y*scaleLoop+loopMarginY+deltaY-sourceMarginY)/scaleSource,
				Qt::cyan);

		_ui->imageView_loopClosure->addLine(
				(iter->first.x*scaleSource+sourceMarginX-deltaX-loopMarginX)/scaleLoop,
				(iter->first.y*scaleSource+sourceMarginY-deltaY-loopMarginY)/scaleLoop,
				iter->second.x,
				iter->second.y,
				Qt::cyan);
	}
	_ui->imageView_source->update();
	_ui->imageView_loopClosure->update();
}

void MainWindow::showEvent(QShowEvent* anEvent)
{
	//if the config file doesn't exist, make the GUI obsolete
	this->setWindowModified(!QFile::exists(_preferencesDialog->getIniFilePath()));
}

void MainWindow::moveEvent(QMoveEvent* anEvent)
{
	if(this->isVisible())
	{
		// HACK, there is a move event when the window is shown the first time.
		if(!_firstCall)
		{
			this->configGUIModified();
		}
		_firstCall = false;
	}
}

void MainWindow::resizeEvent(QResizeEvent* anEvent)
{
	if(this->isVisible())
	{
		this->configGUIModified();
	}
}

bool MainWindow::eventFilter(QObject *obj, QEvent *event)
{
	if (event->type() == QEvent::Resize && qobject_cast<QDockWidget*>(obj))
	{
		this->setWindowModified(true);
	}
	return QWidget::eventFilter(obj, event);
}

void MainWindow::updateSelectSourceMenu()
{
	_ui->actionUsbCamera->setChecked(_preferencesDialog->getSourceDriver() == PreferencesDialog::kSrcUsbDevice);

	_ui->actionMore_options->setChecked(
			_preferencesDialog->getSourceDriver() == PreferencesDialog::kSrcDatabase ||
			_preferencesDialog->getSourceDriver() == PreferencesDialog::kSrcImages ||
			_preferencesDialog->getSourceDriver() == PreferencesDialog::kSrcVideo ||
			_preferencesDialog->getSourceDriver() == PreferencesDialog::kSrcStereoImages);

	_ui->actionOpenNI_PCL->setChecked(_preferencesDialog->getSourceDriver() == PreferencesDialog::kSrcOpenNI_PCL);
	_ui->actionOpenNI_PCL_ASUS->setChecked(_preferencesDialog->getSourceDriver() == PreferencesDialog::kSrcOpenNI_PCL);
	_ui->actionFreenect->setChecked(_preferencesDialog->getSourceDriver() == PreferencesDialog::kSrcFreenect);
	_ui->actionOpenNI_CV->setChecked(_preferencesDialog->getSourceDriver() == PreferencesDialog::kSrcOpenNI_CV);
	_ui->actionOpenNI_CV_ASUS->setChecked(_preferencesDialog->getSourceDriver() == PreferencesDialog::kSrcOpenNI_CV_ASUS);
	_ui->actionOpenNI2->setChecked(_preferencesDialog->getSourceDriver() == PreferencesDialog::kSrcOpenNI2);
	_ui->actionOpenNI2_kinect->setChecked(_preferencesDialog->getSourceDriver() == PreferencesDialog::kSrcOpenNI2);
	_ui->actionOpenNI2_sense->setChecked(_preferencesDialog->getSourceDriver() == PreferencesDialog::kSrcOpenNI2);
	_ui->actionFreenect2->setChecked(_preferencesDialog->getSourceDriver() == PreferencesDialog::kSrcFreenect2);
	_ui->actionStereoDC1394->setChecked(_preferencesDialog->getSourceDriver() == PreferencesDialog::kSrcDC1394);
	_ui->actionStereoFlyCapture2->setChecked(_preferencesDialog->getSourceDriver() == PreferencesDialog::kSrcFlyCapture2);
}

void MainWindow::changeImgRateSetting()
{
	emit imgRateChanged(_ui->doubleSpinBox_stats_imgRate->value());
}

void MainWindow::changeDetectionRateSetting()
{
	emit detectionRateChanged(_ui->doubleSpinBox_stats_detectionRate->value());
}

void MainWindow::changeTimeLimitSetting()
{
	emit timeLimitChanged((float)_ui->doubleSpinBox_stats_timeLimit->value());
}

void MainWindow::changeMappingMode()
{
	emit mappingModeChanged(_ui->actionSLAM_mode->isChecked());
}

QString MainWindow::captureScreen(bool cacheInRAM)
{
	QString name = (QDateTime::currentDateTime().toString("yyMMddhhmmsszzz") + ".png");
	_ui->statusbar->clearMessage();
	QPixmap figure = QPixmap::grabWidget(this);

	QString targetDir = _preferencesDialog->getWorkingDirectory() + QDir::separator() + "ScreensCaptured";
	QString msg;
	if(cacheInRAM)
	{
		msg = tr("Screen captured \"%1\"").arg(name);
		QByteArray bytes;
		QBuffer buffer(&bytes);
		buffer.open(QIODevice::WriteOnly);
		figure.save(&buffer, "PNG");
		_autoScreenCaptureCachedImages.insert(name, bytes);
	}
	else
	{
		QDir dir;
		if(!dir.exists(targetDir))
		{
			dir.mkdir(targetDir);
		}
		targetDir += QDir::separator();
		targetDir += "Main_window";
		if(!dir.exists(targetDir))
		{
			dir.mkdir(targetDir);
		}
		targetDir += QDir::separator();

		figure.save(targetDir + name);
		msg = tr("Screen captured \"%1\"").arg(targetDir + name);
	}
	_ui->statusbar->showMessage(msg, _preferencesDialog->getTimeLimit()*500);
	_ui->widget_console->appendMsg(msg);

	return targetDir + name;
}

void MainWindow::beep()
{
	QApplication::beep();
}

void MainWindow::configGUIModified()
{
	this->setWindowModified(true);
}

//ACTIONS
void MainWindow::saveConfigGUI()
{
	_savedMaximized = this->isMaximized();
	_preferencesDialog->saveMainWindowState(this);
	_preferencesDialog->saveWindowGeometry(_preferencesDialog);
	_preferencesDialog->saveWindowGeometry(_aboutDialog);
	_preferencesDialog->saveWidgetState(_ui->widget_cloudViewer);
	_preferencesDialog->saveWidgetState(_ui->imageView_source);
	_preferencesDialog->saveWidgetState(_ui->imageView_loopClosure);
	_preferencesDialog->saveWidgetState(_ui->imageView_odometry);
	_preferencesDialog->saveWidgetState(_exportDialog);
	_preferencesDialog->saveWidgetState(_postProcessingDialog);
	_preferencesDialog->saveWidgetState(_ui->graphicsView_graphView);
	_preferencesDialog->saveSettings();
	this->saveFigures();
	this->setWindowModified(false);
}

void MainWindow::newDatabase()
{
	if(_state != MainWindow::kIdle)
	{
		UERROR("This method can be called only in IDLE state.");
		return;
	}
	_openedDatabasePath.clear();
	_newDatabasePath.clear();
	_newDatabasePathOutput.clear();
	_databaseUpdated = false;
	ULOGGER_DEBUG("");
	this->clearTheCache();
	std::string databasePath = (_preferencesDialog->getWorkingDirectory()+QDir::separator()+QString("rtabmap.tmp.db")).toStdString();
	if(QFile::exists(databasePath.c_str()))
	{
		int r = QMessageBox::question(this,
				tr("Creating temporary database"),
				tr("Cannot create a new database because the temporary database \"%1\" already exists. "
				  "There may be another instance of RTAB-Map running with the same Working Directory or "
				  "the last time RTAB-Map was not closed correctly. "
				  "Do you want to continue (the database will be deleted to create the new one)?").arg(databasePath.c_str()),
				  QMessageBox::Yes | QMessageBox::No, QMessageBox::No);

		if(r == QMessageBox::Yes)
		{
			if(QFile::remove(databasePath.c_str()))
			{
				UINFO("Deleted temporary database \"%s\".", databasePath.c_str());
			}
			else
			{
				UERROR("Temporary database \"%s\" could not be deleted!", databasePath.c_str());
				return;
			}
		}
		else
		{
			return;
		}
	}
	_newDatabasePath = databasePath.c_str();
	this->post(new RtabmapEventCmd(RtabmapEventCmd::kCmdInit, databasePath, _preferencesDialog->getAllParameters()));
	applyPrefSettings(_preferencesDialog->getAllParameters(), false);
}

void MainWindow::openDatabase()
{
	if(_state != MainWindow::kIdle)
	{
		UERROR("This method can be called only in IDLE state.");
		return;
	}
	_openedDatabasePath.clear();
	_newDatabasePath.clear();
	_newDatabasePathOutput.clear();
	_databaseUpdated = false;
	QString path = QFileDialog::getOpenFileName(this, tr("Open database..."), _preferencesDialog->getWorkingDirectory(), tr("RTAB-Map database files (*.db)"));
	if(!path.isEmpty())
	{
		this->clearTheCache();
		_openedDatabasePath = path;
		this->post(new RtabmapEventCmd(RtabmapEventCmd::kCmdInit, path.toStdString(), 0, _preferencesDialog->getAllParameters()));
	}
	applyPrefSettings(_preferencesDialog->getAllParameters(), false);
}

bool MainWindow::closeDatabase()
{
	if(_state != MainWindow::kInitialized)
	{
		UERROR("This method can be called only in INITIALIZED state.");
		return false;
	}

	_newDatabasePathOutput.clear();
	if(!_newDatabasePath.isEmpty() && _databaseUpdated)
	{
		QMessageBox::Button b = QMessageBox::question(this,
				tr("Save database"),
				tr("Save the new database?"),
				QMessageBox::Save | QMessageBox::Cancel | QMessageBox::Discard,
				QMessageBox::Save);

		if(b == QMessageBox::Save)
		{
			// Temp database used, automatically backup with unique name (timestamp)
			QString newName = QDateTime::currentDateTime().toString("yyMMdd-hhmmss");
			QString newPath = _preferencesDialog->getWorkingDirectory()+QDir::separator()+newName+".db";

			newPath = QFileDialog::getSaveFileName(this, tr("Save database"), newPath, tr("RTAB-Map database files (*.db)"));
			if(newPath.isEmpty())
			{
				return false;
			}

			if(QFileInfo(newPath).suffix() == "")
			{
				newPath += ".db";
			}

			_newDatabasePathOutput = newPath;
		}
		else if(b != QMessageBox::Discard)
		{
			return false;
		}
	}

	this->post(new RtabmapEventCmd(RtabmapEventCmd::kCmdClose));
	return true;
}

void MainWindow::editDatabase()
{
	if(_state != MainWindow::kIdle)
	{
		UERROR("This method can be called only in IDLE state.");
		return;
	}
	QString path = QFileDialog::getOpenFileName(this, tr("Edit database..."), _preferencesDialog->getWorkingDirectory(), tr("RTAB-Map database files (*.db)"));
	if(!path.isEmpty())
	{
		DatabaseViewer * viewer = new DatabaseViewer(this);
		viewer->setWindowModality(Qt::WindowModal);
		viewer->setAttribute(Qt::WA_DeleteOnClose, true);
		viewer->showCloseButton();
		if(viewer->openDatabase(path))
		{
			if(viewer->isSavedMaximized())
			{
				viewer->showMaximized();
			}
			else
			{
				viewer->show();
			}
		}
		else
		{
			delete viewer;
		}
	}
}

void MainWindow::startDetection()
{
	ParametersMap parameters = _preferencesDialog->getAllParameters();
	// verify source with input rates
	if(_preferencesDialog->getSourceDriver() == PreferencesDialog::kSrcImages ||
	   _preferencesDialog->getSourceDriver() == PreferencesDialog::kSrcVideo ||
	   _preferencesDialog->getSourceDriver() == PreferencesDialog::kSrcRGBDImages ||
	   _preferencesDialog->getSourceDriver() == PreferencesDialog::kSrcStereoImages ||
	   _preferencesDialog->getSourceDriver() == PreferencesDialog::kSrcStereoVideo ||
	   _preferencesDialog->getSourceDriver() == PreferencesDialog::kSrcDatabase)
	{
		float inputRate = _preferencesDialog->getGeneralInputRate();
		float detectionRate = uStr2Float(parameters.at(Parameters::kRtabmapDetectionRate()));
		int bufferingSize = uStr2Float(parameters.at(Parameters::kRtabmapImageBufferSize()));
		if(((detectionRate!=0.0f && detectionRate <= inputRate) || (detectionRate > 0.0f && inputRate == 0.0f)) &&
			(_preferencesDialog->getSourceDriver() != PreferencesDialog::kSrcDatabase || !_preferencesDialog->getSourceDatabaseStampsUsed()))
		{
			int button = QMessageBox::question(this,
					tr("Incompatible frame rates!"),
					tr("\"Source/Input rate\" (%1 Hz) is equal to/higher than \"RTAB-Map/Detection rate\" (%2 Hz). As the "
					   "source input is a directory of images/video/database, some images may be "
					   "skipped by the detector. You may want to increase the \"RTAB-Map/Detection rate\" over "
					   "the \"Source/Input rate\" to guaranty that all images are processed. Would you want to "
					   "start the detection anyway?").arg(inputRate).arg(detectionRate),
					 QMessageBox::Yes | QMessageBox::No);
			if(button == QMessageBox::No)
			{
				return;
			}
		}
		if(bufferingSize != 0 &&
		  (_preferencesDialog->getSourceDriver() != PreferencesDialog::kSrcDatabase || !_preferencesDialog->getSourceDatabaseStampsUsed()))
		{
			int button = QMessageBox::question(this,
					tr("Some images may be skipped!"),
					tr("\"RTAB-Map/Images buffer size\" is not infinite (size=%1). As the "
					   "source input is a directory of images/video/database, some images may be "
					   "skipped by the detector if the \"Source/Input rate\" (which is %2 Hz) is higher than the "
					   "rate at which RTAB-Map can process the images. You may want to set the "
					   "\"RTAB-Map/Images buffer size\" to 0 (infinite) to guaranty that all "
					   "images are processed. Would you want to start the detection "
					   "anyway?").arg(bufferingSize).arg(inputRate),
					 QMessageBox::Yes | QMessageBox::No);
			if(button == QMessageBox::No)
			{
				return;
			}
		}
	}

	if(!_preferencesDialog->isCloudsShown(0) || !_preferencesDialog->isScansShown(0))
	{
		QMessageBox::information(this,
				tr("Some data may not be shown!"),
				tr("Note that clouds and/or scans visibility settings are set to "
				   "OFF (see General->\"3D Rendering\" section under Map column)."));
	}

	UDEBUG("");
	emit stateChanged(kStartingDetection);

	if(_camera != 0)
	{
		QMessageBox::warning(this,
						     tr("RTAB-Map"),
						     tr("A camera is running, stop it first."));
		UWARN("_camera is not null... it must be stopped first");
		emit stateChanged(kInitialized);
		return;
	}
	if(_dbReader != 0)
	{
		QMessageBox::warning(this,
							 tr("RTAB-Map"),
							 tr("A database reader is running, stop it first."));
		UWARN("_dbReader is not null... it must be stopped first");
		emit stateChanged(kInitialized);
		return;
	}

	// Adjust pre-requirements
	if(_preferencesDialog->getSourceDriver() == PreferencesDialog::kSrcUndef)
	{
		QMessageBox::warning(this,
				 tr("RTAB-Map"),
				 tr("No sources are selected. See Preferences->Source panel."));
		UWARN("No sources are selected. See Preferences->Source panel.");
		emit stateChanged(kInitialized);
		return;
	}


	if(_preferencesDialog->getSourceDriver() < PreferencesDialog::kSrcDatabase)
	{
		Camera * camera = _preferencesDialog->createCamera();
		if(!camera)
		{
			emit stateChanged(kInitialized);
			return;
		}

		_camera = new CameraThread(camera);
		_camera->setMirroringEnabled(_preferencesDialog->isSourceMirroring());
		_camera->setColorOnly(_preferencesDialog->isSourceRGBDColorOnly());
		_camera->setStereoToDepth(_preferencesDialog->isSourceStereoDepthGenerated());

		//Create odometry thread if rgbd slam
		if(uStr2Bool(parameters.at(Parameters::kRGBDEnabled()).c_str()))
		{
			// Require calibrated camera
			if(!camera->isCalibrated())
			{
				UWARN("Camera is not calibrated!");
				emit stateChanged(kInitialized);
				delete _camera;
				_camera = 0;

				int button = QMessageBox::question(this,
						tr("Camera is not calibrated!"),
						tr("RTAB-Map cannot run with an uncalibrated camera. Do you want to calibrate the camera now?"),
						 QMessageBox::Yes | QMessageBox::No);
				if(button == QMessageBox::Yes)
				{
					QTimer::singleShot(0, _preferencesDialog, SLOT(calibrate()));
				}
				return;
			}
			else
			{
				if(_odomThread)
				{
					UERROR("OdomThread must be already deleted here?!");
					delete _odomThread;
					_odomThread = 0;
				}
				Odometry * odom;
				if(_preferencesDialog->getOdomStrategy() == 1)
				{
					odom = new OdometryOpticalFlow(parameters);
				}
				else if(_preferencesDialog->getOdomStrategy() == 2)
				{
					odom = new OdometryMono(parameters);
				}
				else
				{
					odom = new OdometryBOW(parameters);
				}
				_odomThread = new OdometryThread(odom, _preferencesDialog->getOdomBufferSize());

				UEventsManager::addHandler(_odomThread);
				UEventsManager::createPipe(_camera, _odomThread, "CameraEvent");
				_odomThread->start();
			}
		}
	}
	else if(_preferencesDialog->getSourceDriver() == PreferencesDialog::kSrcDatabase)
	{
		_dbReader = new DBReader(_preferencesDialog->getSourceDatabasePath().toStdString(),
								 _preferencesDialog->getSourceDatabaseStampsUsed()?-1:_preferencesDialog->getGeneralInputRate(),
								 _preferencesDialog->getSourceDatabaseOdometryIgnored(),
								 _preferencesDialog->getSourceDatabaseGoalDelayIgnored(),
								 _preferencesDialog->getSourceDatabaseGoalsIgnored());

		//Create odometry thread if rgdb slam
		if(uStr2Bool(parameters.at(Parameters::kRGBDEnabled()).c_str()) &&
		   _preferencesDialog->getSourceDatabaseOdometryIgnored())
		{
			if(_odomThread)
			{
				UERROR("OdomThread must be already deleted here?!");
				delete _odomThread;
			}
			Odometry * odom;
			if(_preferencesDialog->getOdomStrategy() == 1)
			{
				odom = new OdometryOpticalFlow(parameters);
			}
			else if(_preferencesDialog->getOdomStrategy() == 2)
			{
				odom = new OdometryMono(parameters);
			}
			else
			{
				odom = new OdometryBOW(parameters);
			}
			_odomThread = new OdometryThread(odom, _preferencesDialog->getOdomBufferSize());

			UEventsManager::addHandler(_odomThread);
			_odomThread->start();
		}

		if(!_dbReader->init(_preferencesDialog->getSourceDatabaseStartPos()))
		{
			ULOGGER_WARN("init DBReader failed... ");
			QMessageBox::warning(this,
								   tr("RTAB-Map"),
								   tr("Database reader initialization failed..."));
			emit stateChanged(kInitialized);
			delete _dbReader;
			_dbReader = 0;
			if(_odomThread)
			{
				delete _odomThread;
				_odomThread = 0;
			}
			return;
		}

		if(_odomThread)
		{
			UEventsManager::createPipe(_dbReader, _odomThread, "CameraEvent");
		}
	}

	if(_dataRecorder)
	{
		if(_camera)
		{
			UEventsManager::createPipe(_camera, _dataRecorder, "CameraEvent");
		}
		else if(_dbReader)
		{
			UEventsManager::createPipe(_dbReader, _dataRecorder, "CameraEvent");
		}
	}

	_lastOdomPose.setNull();
	this->post(new RtabmapEventCmd(RtabmapEventCmd::kCmdCleanDataBuffer)); // clean sensors buffer
	this->post(new RtabmapEventCmd(RtabmapEventCmd::kCmdTriggerNewMap)); // Trigger a new map

	if(_odomThread)
	{
		_ui->actionReset_Odometry->setEnabled(true);
	}

	if(!_preferencesDialog->isStatisticsPublished())
	{
		QMessageBox::information(this,
				tr("Information"),
				tr("Note that publishing statistics is disabled, "
				   "progress will not be shown in the GUI."));
	}

	emit stateChanged(kDetecting);
}

// Could not be in the main thread here! (see handleEvents())
void MainWindow::pauseDetection()
{
	if(_camera || _dbReader)
	{
		if(_state == kPaused && (QApplication::keyboardModifiers() & Qt::ShiftModifier))
		{
			// On Ctrl-click, start the camera and pause it automatically
			emit stateChanged(kPaused);
			if(_preferencesDialog->getGeneralInputRate())
			{
				QTimer::singleShot(1000.0/_preferencesDialog->getGeneralInputRate() + 10, this, SLOT(pauseDetection()));
			}
			else
			{
				emit stateChanged(kPaused);
			}
		}
		else
		{
			emit stateChanged(kPaused);
		}
	}
	else if(_state == kMonitoring)
	{
		UINFO("Sending pause event!");
		emit stateChanged(kMonitoringPaused);
	}
	else if(_state == kMonitoringPaused)
	{
		UINFO("Sending unpause event!");
		emit stateChanged(kMonitoring);
	}
}

void MainWindow::stopDetection()
{
	if(!_camera && !_dbReader && !_odomThread)
	{
		return;
	}

	if(_state == kDetecting &&
			( (_camera && _camera->isRunning()) ||
			  (_dbReader && _dbReader->isRunning()) ) )
	{
		QMessageBox::StandardButton button = QMessageBox::question(this, tr("Stopping process..."), tr("Are you sure you want to stop the process?"), QMessageBox::Yes|QMessageBox::No, QMessageBox::No);

		if(button != QMessageBox::Yes)
		{
			return;
		}
	}

	ULOGGER_DEBUG("");
	// kill the processes
	if(_camera)
	{
		_camera->join(true);
	}

	if(_dbReader)
	{
		_dbReader->join(true);
	}

	if(_odomThread)
	{
		_ui->actionReset_Odometry->setEnabled(false);
		_odomThread->kill();
	}

	// delete the processes
	if(_camera)
	{
		delete _camera;
		_camera = 0;
	}
	if(_dbReader)
	{
		delete _dbReader;
		_dbReader = 0;
	}
	if(_odomThread)
	{
		delete _odomThread;
		_odomThread = 0;
	}

	if(_dataRecorder)
	{
		delete _dataRecorder;
		_dataRecorder = 0;
	}

	emit stateChanged(kInitialized);
}

void MainWindow::notifyNoMoreImages()
{
	QMessageBox::information(this,
			tr("No more images..."),
			tr("The camera has reached the end of the stream."));
}

void MainWindow::printLoopClosureIds()
{
	_ui->dockWidget_console->show();
	QString msgRef;
	QString msgLoop;
	for(int i = 0; i<_refIds.size(); ++i)
	{
		msgRef.append(QString::number(_refIds[i]));
		msgLoop.append(QString::number(_loopClosureIds[i]));
		if(i < _refIds.size() - 1)
		{
			msgRef.append(" ");
			msgLoop.append(" ");
		}
	}
	_ui->widget_console->appendMsg(QString("IDs = [%1];").arg(msgRef));
	_ui->widget_console->appendMsg(QString("LoopIDs = [%1];").arg(msgLoop));
}

void MainWindow::generateGraphDOT()
{
	if(_graphSavingFileName.isEmpty())
	{
		_graphSavingFileName = _preferencesDialog->getWorkingDirectory() + QDir::separator() + "Graph.dot";
	}

	bool ok;
	int id = QInputDialog::getInt(this, tr("Around which location?"), tr("Location ID (0=full map)"), 0, 0, 999999, 0, &ok);
	if(ok)
	{
		int margin = 0;
		if(id > 0)
		{
			margin = QInputDialog::getInt(this, tr("Depth around the location?"), tr("Margin"), 4, 1, 100, 1, &ok);
		}

		if(ok)
		{
			QString path = QFileDialog::getSaveFileName(this, tr("Save File"), _graphSavingFileName, tr("Graphiz file (*.dot)"));
			if(!path.isEmpty())
			{
				_graphSavingFileName = path;
				this->post(new RtabmapEventCmd(RtabmapEventCmd::kCmdGenerateDOTGraph, false, path.toStdString(), id, margin));

				_ui->dockWidget_console->show();
				_ui->widget_console->appendMsg(QString("Graph saved... Tip:\nneato -Tpdf \"%1\" -o out.pdf").arg(_graphSavingFileName));
			}
		}
	}
}

void MainWindow::exportPosesRaw()
{
	exportPoses(0);
}
void MainWindow::exportPosesRGBDSLAM()
{
	exportPoses(1);
}
void MainWindow::exportPosesKITTI()
{
	exportPoses(2);
}
void MainWindow::exportPosesTORO()
{
	exportPoses(3);
}
void MainWindow::exportPosesG2O()
{
	exportPoses(4);
}

void MainWindow::exportPoses(int format)
{
	if(_currentPosesMap.size())
	{
		std::map<int, double> stamps;
		if(format == 1)
		{
			for(std::map<int, Transform>::iterator iter=_currentPosesMap.begin(); iter!=_currentPosesMap.end(); ++iter)
			{
				if(_cachedSignatures.contains(iter->first))
				{
					stamps.insert(std::make_pair(iter->first, _cachedSignatures.value(iter->first).getStamp()));
				}
			}
			if(stamps.size()!=_currentPosesMap.size())
			{
				QMessageBox::warning(this, tr("Export poses..."), tr("RGB-D SLAM format: Poses (%1) and stamps (%2) have not the same size! Try again after updating the cache.")
						.arg(_currentPosesMap.size()).arg(stamps.size()));
				return;
			}
		}

		if(_exportPosesFileName[format].isEmpty())
		{
			_exportPosesFileName[format] = _preferencesDialog->getWorkingDirectory() + QDir::separator() + (format==3?"toro.graph":format==4?"poses.g2o":"poses.txt");
		}

		QString path = QFileDialog::getSaveFileName(
				this,
				tr("Save File"),
				_exportPosesFileName[format],
				format == 3?tr("TORO file (*.graph)"):format==4?tr("g2o file (*.g2o)"):tr("Text file (*.txt)"));

		if(!path.isEmpty())
		{
			_exportPosesFileName[format] = path;

			bool saved = graph::exportPoses(path.toStdString(), format, _currentPosesMap, _currentLinksMap, stamps);

			if(saved)
			{
				QMessageBox::information(this,
						tr("Export poses..."),
						tr("%1 saved to \"%2\".")
						.arg(format == 3?"TORO graph":format == 4?"g2o graph":"Poses")
						.arg(_exportPosesFileName[format]));
			}
			else
			{
				QMessageBox::information(this,
						tr("Export poses..."),
						tr("Failed to save %1 to \"%2\"!")
						.arg(format == 3?"TORO graph":format == 4?"g2o graph":"poses")
						.arg(_exportPosesFileName[format]));
			}
		}
	}
}

void MainWindow::postProcessing()
{
	if(_cachedSignatures.size() == 0)
	{
		QMessageBox::warning(this,
				tr("Post-processing..."),
				tr("Signatures must be cached in the GUI for post-processing. "
				   "Check the option in Preferences->General Settings (GUI), then "
				   "refresh the cache."));
		return;
	}
	if(_postProcessingDialog->exec() != QDialog::Accepted)
	{
		return;
	}

	bool detectMoreLoopClosures = _postProcessingDialog->isDetectMoreLoopClosures();
	bool reextractFeatures = _postProcessingDialog->isReextractFeatures();
	bool refineNeighborLinks = _postProcessingDialog->isRefineNeighborLinks();
	bool refineLoopClosureLinks = _postProcessingDialog->isRefineLoopClosureLinks();
	double clusterRadius = _postProcessingDialog->clusterRadius();
	double clusterAngle = _postProcessingDialog->clusterAngle();
	int detectLoopClosureIterations = _postProcessingDialog->iterations();
	bool sba = _postProcessingDialog->isSBA();
	int sbaIterations = _postProcessingDialog->sbaIterations();
	double sbaEpsilon = _postProcessingDialog->sbaEpsilon();
	double sbaInlierDistance = _postProcessingDialog->sbaInlierDistance();
	int sbaMinInliers = _postProcessingDialog->sbaMinInliers();

	if(!detectMoreLoopClosures && !refineNeighborLinks && !refineLoopClosureLinks && !sba)
	{
		UWARN("No post-processing selection...");
		return;
	}

	// First, verify that we have all data required in the GUI
	bool allDataAvailable = true;
	std::map<int, Transform> odomPoses;
	for(std::map<int, Transform>::iterator iter = _currentPosesMap.begin();
			iter!=_currentPosesMap.end() && allDataAvailable;
			++iter)
	{
		QMap<int, Signature>::iterator jter = _cachedSignatures.find(iter->first);
		if(jter != _cachedSignatures.end())
		{
			if(jter->getPose().isNull())
			{
				UWARN("Odometry pose of %d is null.", iter->first);
				allDataAvailable = false;
			}
			else
			{
				odomPoses.insert(*iter); // fill raw poses
			}
		}
		else
		{
			UWARN("Node %d missing.", iter->first);
			allDataAvailable = false;
		}
	}

	if(!allDataAvailable)
	{
		QMessageBox::warning(this, tr("Not all data available in the GUI..."),
				tr("Some data missing in the cache to respect the constraints chosen. "
				   "Try \"Edit->Download all clouds\" to update the cache and try again."));
		return;
	}

	_initProgressDialog->resetProgress();
	_initProgressDialog->clear();
	_initProgressDialog->show();
	_initProgressDialog->appendText("Post-processing beginning!");

	int totalSteps = 0;
	if(refineNeighborLinks)
	{
		totalSteps+=(int)odomPoses.size();
	}
	if(refineLoopClosureLinks)
	{
		totalSteps+=(int)_currentLinksMap.size() - (int)odomPoses.size();
	}
	if(sba)
	{
		totalSteps+=1;
	}
	_initProgressDialog->setMaximumSteps(totalSteps);
	_initProgressDialog->show();

	ParametersMap parameters = _preferencesDialog->getAllParameters();
	graph::Optimizer * optimizer = graph::Optimizer::create(parameters);
	bool optimizeFromGraphEnd =  Parameters::defaultRGBDOptimizeFromGraphEnd();
	Parameters::parse(parameters, Parameters::kRGBDOptimizeFromGraphEnd(), optimizeFromGraphEnd);

	bool warn = false;
	int loopClosuresAdded = 0;
	if(detectMoreLoopClosures)
	{
		UDEBUG("");

		UASSERT(detectLoopClosureIterations>0);
		for(int n=0; n<detectLoopClosureIterations; ++n)
		{
			_initProgressDialog->appendText(tr("Looking for more loop closures, clustering poses... (iteration=%1/%2, radius=%3 m angle=%4 degrees)")
					.arg(n+1).arg(detectLoopClosureIterations).arg(clusterRadius).arg(clusterAngle));

			std::multimap<int, int> clusters = rtabmap::graph::radiusPosesClustering(
					_currentPosesMap,
					clusterRadius,
					clusterAngle*CV_PI/180.0);

			_initProgressDialog->setMaximumSteps(_initProgressDialog->maximumSteps()+(int)clusters.size());
			_initProgressDialog->appendText(tr("Looking for more loop closures, clustering poses... found %1 clusters.").arg(clusters.size()));

			int i=0;
			std::set<int> addedLinks;
			for(std::multimap<int, int>::iterator iter=clusters.begin(); iter!= clusters.end(); ++iter, ++i)
			{
				int from = iter->first;
				int to = iter->second;
				if(iter->first < iter->second)
				{
					from = iter->second;
					to = iter->first;
				}

				// only add new links and one per cluster per iteration
				if(addedLinks.find(from) == addedLinks.end() && addedLinks.find(to) == addedLinks.end() &&
				   rtabmap::graph::findLink(_currentLinksMap, from, to) == _currentLinksMap.end())
				{
					if(!_cachedSignatures.contains(from))
					{
						UERROR("Didn't find signature %d", from);
					}
					else if(!_cachedSignatures.contains(to))
					{
						UERROR("Didn't find signature %d", to);
					}
					else
					{
						_initProgressDialog->incrementStep();
						QApplication::processEvents();

						Signature signatureFrom = _cachedSignatures[from];
						Signature signatureTo = _cachedSignatures[to];

						if(reextractFeatures)
						{
							signatureFrom.setWords(std::multimap<int, cv::KeyPoint>());
							signatureFrom.setWords3(std::multimap<int, pcl::PointXYZ>());
							signatureTo.setWords(std::multimap<int, cv::KeyPoint>());
							signatureTo.setWords3(std::multimap<int, pcl::PointXYZ>());
						}

						Transform transform;
						std::string rejectedMsg;
						int inliers = -1;
						float variance = -1.0f;
						RegistrationVis registration(parameters);
						transform = registration.computeTransformation(signatureFrom, signatureTo, Transform(), &rejectedMsg, &inliers, &variance);

						if(!transform.isNull())
						{
							UINFO("Added new loop closure between %d and %d.", from, to);
							addedLinks.insert(from);
							addedLinks.insert(to);
							_currentLinksMap.insert(std::make_pair(from, Link(from, to, Link::kUserClosure, transform, variance, variance)));
							++loopClosuresAdded;
							_initProgressDialog->appendText(tr("Detected loop closure %1->%2! (%3/%4)").arg(from).arg(to).arg(i+1).arg(clusters.size()));
						}
					}
				}
			}
			_initProgressDialog->appendText(tr("Iteration %1/%2: Detected %3 loop closures!")
					.arg(n+1).arg(detectLoopClosureIterations).arg(addedLinks.size()/2));
			if(addedLinks.size() == 0)
			{
				break;
			}

			if(n+1 < detectLoopClosureIterations)
			{
				_initProgressDialog->appendText(tr("Optimizing graph with new links (%1 nodes, %2 constraints)...")
						.arg(odomPoses.size()).arg(_currentLinksMap.size()));
				int fromId = optimizeFromGraphEnd?odomPoses.rbegin()->first:odomPoses.begin()->first;
				std::map<int, rtabmap::Transform> posesOut;
				std::multimap<int, rtabmap::Link> linksOut;
				std::map<int, rtabmap::Transform> optimizedPoses;
				optimizer->getConnectedGraph(
						fromId,
						odomPoses,
						_currentLinksMap,
						posesOut,
						linksOut);
				optimizedPoses = optimizer->optimize(fromId, posesOut, linksOut);
				_currentPosesMap = optimizedPoses;
				_initProgressDialog->appendText(tr("Optimizing graph with new links... done!"));
			}
		}
		UINFO("Added %d loop closures.", loopClosuresAdded);
		_initProgressDialog->appendText(tr("Total new loop closures detected=%1").arg(loopClosuresAdded));
	}

	if(refineNeighborLinks || refineLoopClosureLinks)
	{
		UDEBUG("");
		if(refineLoopClosureLinks)
		{
			_initProgressDialog->setMaximumSteps(_initProgressDialog->maximumSteps()+loopClosuresAdded);
		}
		// TODO: support ICP from laser scans?
		_initProgressDialog->appendText(tr("Refining links..."));

		RegistrationIcp regIcp(parameters);

		int i=0;
		for(std::multimap<int, Link>::iterator iter = _currentLinksMap.begin(); iter!=_currentLinksMap.end(); ++iter, ++i)
		{
			int type = iter->second.type();

			if((refineNeighborLinks && type==Link::kNeighbor) ||
			   (refineLoopClosureLinks && type!=Link::kNeighbor))
			{
				int from = iter->second.from();
				int to = iter->second.to();

				_initProgressDialog->appendText(tr("Refining link %1->%2 (%3/%4)").arg(from).arg(to).arg(i+1).arg(_currentLinksMap.size()));
				_initProgressDialog->incrementStep();
				QApplication::processEvents();

				if(!_cachedSignatures.contains(from))
				{
					UERROR("Didn't find signature %d",from);
				}
				else if(!_cachedSignatures.contains(to))
				{
					UERROR("Didn't find signature %d", to);
				}
				else
				{
					Signature & signatureFrom = _cachedSignatures[from];
					Signature & signatureTo = _cachedSignatures[to];

					if(!signatureFrom.sensorData().laserScanRaw().empty() &&
					   !signatureTo.sensorData().laserScanRaw().empty())
					{
						std::string rejectedMsg;
						float variance = -1.0f;
						Transform transform = regIcp.computeTransformation(signatureFrom, signatureTo, iter->second.transform(), &rejectedMsg, 0, &variance);

						if(!transform.isNull())
						{
							Link newLink(from, to, iter->second.type(), transform*iter->second.transform(), variance, variance);
							iter->second = newLink;
						}
						else
						{
							QString str = tr("Cannot refine link %1->%2 (%3").arg(from).arg(to).arg(rejectedMsg.c_str());
							_initProgressDialog->appendText(str, Qt::darkYellow);
							UWARN("%s", str.toStdString().c_str());
							warn = true;
						}
					}
					else
					{
						QString str;
						if(signatureFrom.getWeight() < 0 || signatureTo.getWeight() < 0)
						{
							str = tr("Cannot refine link %1->%2 (Intermediate node detected!)").arg(from).arg(to);
						}
						else
						{
							str = tr("Cannot refine link %1->%2 (clouds empty!)").arg(from).arg(to);
						}

						_initProgressDialog->appendText(str, Qt::darkYellow);
						UWARN("%s", str.toStdString().c_str());
						warn = true;
					}
				}
			}
		}
		_initProgressDialog->appendText(tr("Refining links...done!"));
	}

	_initProgressDialog->appendText(tr("Optimizing graph with updated links (%1 nodes, %2 constraints)...")
			.arg(odomPoses.size()).arg(_currentLinksMap.size()));

	int fromId = optimizeFromGraphEnd?odomPoses.rbegin()->first:odomPoses.begin()->first;
	std::map<int, rtabmap::Transform> posesOut;
	std::multimap<int, rtabmap::Link> linksOut;
	std::map<int, rtabmap::Transform> optimizedPoses;
	optimizer->getConnectedGraph(
			fromId,
			odomPoses,
			_currentLinksMap,
			posesOut,
			linksOut);
	optimizedPoses = optimizer->optimize(fromId, posesOut, linksOut);
	_initProgressDialog->appendText(tr("Optimizing graph with updated links... done!"));
	_initProgressDialog->incrementStep();

	if(sba)
	{
		_initProgressDialog->appendText(tr("SBA (%1 nodes, %2 constraints, %3 iterations)...")
					.arg(optimizedPoses.size()).arg(linksOut.size()).arg(sbaIterations));
		QApplication::processEvents();
		uSleep(100);
		QApplication::processEvents();

		ParametersMap parametersSBA = _preferencesDialog->getAllParameters();
		uInsert(parametersSBA, std::make_pair(Parameters::kRGBDOptimizeIterations(), uNumber2Str(sbaIterations)));
		uInsert(parametersSBA, std::make_pair(Parameters::kRGBDOptimizeEpsilon(), uNumber2Str(sbaEpsilon)));
		graph::CVSBAOptimizer cvsba = graph::CVSBAOptimizer(parametersSBA);
		cvsba.setInlierDistance(sbaInlierDistance);
		cvsba.setMinInliers(sbaMinInliers);
		std::map<int, Transform>  newPoses = cvsba.optimizeBA(0, optimizedPoses, linksOut, _cachedSignatures.toStdMap());
		if(newPoses.size())
		{
			optimizedPoses = newPoses;
			_initProgressDialog->appendText(tr("SBA... done!"));
		}
		else
		{
			_initProgressDialog->appendText(tr("SBA... failed!"));
			_initProgressDialog->setAutoClose(false);
		}
		_initProgressDialog->incrementStep();
	}

	_initProgressDialog->appendText(tr("Updating map..."));
	this->updateMapCloud(
			optimizedPoses, Transform(),
			std::multimap<int, Link>(_currentLinksMap),
			std::map<int, int>(_currentMapIds),
			std::map<int, std::string>(_curentLabels),
			false);
	_initProgressDialog->appendText(tr("Updating map... done!"));

	if(warn)
	{
		_initProgressDialog->setAutoClose(false);
	}

	_initProgressDialog->setValue(_initProgressDialog->maximumSteps());
	_initProgressDialog->appendText("Post-processing finished!");

	delete optimizer;
}

void MainWindow::deleteMemory()
{
	QMessageBox::StandardButton button;
	if(_state == kMonitoring || _state == kMonitoringPaused)
	{
		button = QMessageBox::question(this,
				tr("Deleting memory..."),
				tr("The remote database and log files will be deleted. Are you sure you want to continue? (This cannot be reverted)"),
				QMessageBox::Yes|QMessageBox::No,
				QMessageBox::No);
	}
	else
	{
		button = QMessageBox::question(this,
				tr("Deleting memory..."),
				tr("The current database and log files will be deleted. Are you sure you want to continue? (This cannot be reverted)"),
				QMessageBox::Yes|QMessageBox::No,
				QMessageBox::No);
	}

	if(button != QMessageBox::Yes)
	{
		return;
	}

	this->post(new RtabmapEventCmd(RtabmapEventCmd::kCmdResetMemory));
	if(_state!=kDetecting)
	{
		_databaseUpdated = false;
	}
	this->clearTheCache();
}

QString MainWindow::getWorkingDirectory() const
{
	return _preferencesDialog->getWorkingDirectory();
}

void MainWindow::openWorkingDirectory()
{
	QString filePath = _preferencesDialog->getWorkingDirectory();
#if defined(Q_WS_MAC)
    QStringList args;
    args << "-e";
    args << "tell application \"Finder\"";
    args << "-e";
    args << "activate";
    args << "-e";
    args << "select POSIX file \""+filePath+"\"";
    args << "-e";
    args << "end tell";
    QProcess::startDetached("osascript", args);
#elif defined(Q_WS_WIN)
    QStringList args;
    args << "/select," << QDir::toNativeSeparators(filePath);
    QProcess::startDetached("explorer", args);
#else
    UERROR("Only works on Mac and Windows");
#endif
}

void MainWindow::updateEditMenu()
{
	// Update Memory delete database size
	if(_state != kMonitoring && _state != kMonitoringPaused && (!_openedDatabasePath.isEmpty() || !_newDatabasePath.isEmpty()))
	{
		if(!_openedDatabasePath.isEmpty())
		{
			_ui->actionDelete_memory->setText(tr("Delete memory (%1 MB)").arg(UFile::length(_openedDatabasePath.toStdString())/1000000));
		}
		else
		{
			_ui->actionDelete_memory->setText(tr("Delete memory (%1 MB)").arg(UFile::length(_newDatabasePath.toStdString())/1000000));
		}
	}
}

void MainWindow::selectStream()
{
	_preferencesDialog->selectSourceDriver(PreferencesDialog::kSrcUsbDevice);
}

void MainWindow::selectOpenni()
{
	_preferencesDialog->selectSourceDriver(PreferencesDialog::kSrcOpenNI_PCL);
}

void MainWindow::selectFreenect()
{
	_preferencesDialog->selectSourceDriver(PreferencesDialog::kSrcFreenect);
}

void MainWindow::selectOpenniCv()
{
	_preferencesDialog->selectSourceDriver(PreferencesDialog::kSrcOpenNI_CV);
}

void MainWindow::selectOpenniCvAsus()
{
	_preferencesDialog->selectSourceDriver(PreferencesDialog::kSrcOpenNI_CV_ASUS);
}

void MainWindow::selectOpenni2()
{
	_preferencesDialog->selectSourceDriver(PreferencesDialog::kSrcOpenNI2);
}

void MainWindow::selectFreenect2()
{
	_preferencesDialog->selectSourceDriver(PreferencesDialog::kSrcFreenect2);
}

void MainWindow::selectStereoDC1394()
{
	_preferencesDialog->selectSourceDriver(PreferencesDialog::kSrcDC1394);
}

void MainWindow::selectStereoFlyCapture2()
{
	_preferencesDialog->selectSourceDriver(PreferencesDialog::kSrcFlyCapture2);
}


void MainWindow::dumpTheMemory()
{
	this->post(new RtabmapEventCmd(RtabmapEventCmd::kCmdDumpMemory));
}

void MainWindow::dumpThePrediction()
{
	this->post(new RtabmapEventCmd(RtabmapEventCmd::kCmdDumpPrediction));
}

void MainWindow::sendGoal()
{
	UINFO("Sending a goal...");
	bool ok = false;
	QString text = QInputDialog::getText(this, tr("Send a goal"), tr("Goal location ID or label: "), QLineEdit::Normal, "", &ok);
	if(ok && !text.isEmpty())
	{
		_waypoints.clear();
		_waypointsIndex = 0;

		this->postGoal(text);
	}
}

void MainWindow::sendWaypoints()
{
	UINFO("Sending waypoints...");
	bool ok = false;
	QString text = QInputDialog::getText(this, tr("Send waypoints"), tr("Waypoint IDs or labels (separated by spaces): "), QLineEdit::Normal, "", &ok);
	if(ok && !text.isEmpty())
	{
		QStringList wp = text.split(' ');
		if(wp.size() < 2)
		{
			QMessageBox::warning(this, tr("Send waypoints"), tr("At least two waypoints should be set. For only one goal, use send goal action."));
		}
		else
		{
			_waypoints = wp;
			_waypointsIndex = 0;
			this->postGoal(_waypoints.at(_waypointsIndex));
		}
	}
}

void MainWindow::postGoal(const QString & goal)
{
	if(!goal.isEmpty())
	{
		bool ok = false;
		int id = goal.toInt(&ok);
		_ui->graphicsView_graphView->setGlobalPath(std::vector<std::pair<int, Transform> >()); // clear
		UINFO("Posting event with goal %s", goal.toStdString().c_str());
		if(ok)
		{
			this->post(new RtabmapEventCmd(RtabmapEventCmd::kCmdGoal, id));
		}
		else
		{
			this->post(new RtabmapEventCmd(RtabmapEventCmd::kCmdGoal, goal.toStdString()));
		}
	}
}

void MainWindow::cancelGoal()
{
	UINFO("Cancelling goal...");
	_waypoints.clear();
	_waypointsIndex = 0;
	this->post(new RtabmapEventCmd(RtabmapEventCmd::kCmdCancelGoal));
}

void MainWindow::label()
{
	UINFO("Labelling current location...");
	bool ok = false;
	QString label = QInputDialog::getText(this, tr("Label current location"), tr("Label: "), QLineEdit::Normal, "", &ok);
	if(ok && !label.isEmpty())
	{
		this->post(new RtabmapEventCmd(RtabmapEventCmd::kCmdLabel, label.toStdString(), 0));
	}
}

void MainWindow::updateCacheFromDatabase()
{
	QString dir = getWorkingDirectory();
	QString path = QFileDialog::getOpenFileName(this, tr("Select file"), dir, tr("RTAB-Map database files (*.db)"));
	if(!path.isEmpty())
	{
		updateCacheFromDatabase(path);
	}
}

void MainWindow::updateCacheFromDatabase(const QString & path)
{
	if(!path.isEmpty())
	{
		DBDriver * driver = DBDriver::create();
		if(driver->openConnection(path.toStdString()))
		{
			UINFO("Update cache...");
			_initProgressDialog->resetProgress();
			_initProgressDialog->show();
			_initProgressDialog->appendText(tr("Downloading the map from \"%1\" (without poses and links)...")
					.arg(path));

			std::set<int> ids;
			driver->getAllNodeIds(ids, true);
			std::list<Signature*> signaturesList;
			driver->loadSignatures(std::list<int>(ids.begin(), ids.end()), signaturesList);
			std::map<int, Signature> signatures;
			driver->loadNodeData(signaturesList);
			for(std::list<Signature *>::iterator iter=signaturesList.begin(); iter!=signaturesList.end(); ++iter)
			{
				signatures.insert(std::make_pair((*iter)->id(), *(*iter)));
				delete *iter;
			}
			RtabmapEvent3DMap event(signatures, _currentPosesMap, _currentLinksMap);
			processRtabmapEvent3DMap(event);
		}
		else
		{
			QMessageBox::warning(this, tr("Update cache"), tr("Failed to open database \"%1\"").arg(path));
		}
		delete driver;
	}
}

void MainWindow::downloadAllClouds()
{
	QStringList items;
	items.append("Local map optimized");
	items.append("Local map not optimized");
	items.append("Global map optimized");
	items.append("Global map not optimized");

	bool ok;
	QString item = QInputDialog::getItem(this, tr("Download map"), tr("Options:"), items, 2, false, &ok);
	if(ok)
	{
		bool optimized=false, global=false;
		if(item.compare("Local map optimized") == 0)
		{
			optimized = true;
		}
		else if(item.compare("Local map not optimized") == 0)
		{

		}
		else if(item.compare("Global map optimized") == 0)
		{
			global=true;
			optimized=true;
		}
		else if(item.compare("Global map not optimized") == 0)
		{
			global=true;
		}
		else
		{
			UFATAL("Item \"%s\" not found?!?", item.toStdString().c_str());
		}

		UINFO("Download clouds...");
		_initProgressDialog->resetProgress();
		_initProgressDialog->show();
		_initProgressDialog->appendText(tr("Downloading the map (global=%1 ,optimized=%2)...")
				.arg(global?"true":"false").arg(optimized?"true":"false"));
		this->post(new RtabmapEventCmd(RtabmapEventCmd::kCmdPublish3DMap, global, optimized, false));
	}
}

void MainWindow::downloadPoseGraph()
{
	QStringList items;
	items.append("Local map optimized");
	items.append("Local map not optimized");
	items.append("Global map optimized");
	items.append("Global map not optimized");

	bool ok;
	QString item = QInputDialog::getItem(this, tr("Download graph"), tr("Options:"), items, 2, false, &ok);
	if(ok)
	{
		bool optimized=false, global=false;
		if(item.compare("Local map optimized") == 0)
		{
			optimized = true;
		}
		else if(item.compare("Local map not optimized") == 0)
		{

		}
		else if(item.compare("Global map optimized") == 0)
		{
			global=true;
			optimized=true;
		}
		else if(item.compare("Global map not optimized") == 0)
		{
			global=true;
		}
		else
		{
			UFATAL("Item \"%s\" not found?!?", item.toStdString().c_str());
		}

		UINFO("Download the graph...");
		_initProgressDialog->resetProgress();
		_initProgressDialog->show();
		_initProgressDialog->appendText(tr("Downloading the graph (global=%1 ,optimized=%2)...")
				.arg(global?"true":"false").arg(optimized?"true":"false"));

		this->post(new RtabmapEventCmd(RtabmapEventCmd::kCmdPublish3DMap, global, optimized, true));
	}
}

void MainWindow::clearTheCache()
{
	_cachedSignatures.clear();
	_createdClouds.clear();
	_createdScans.clear();
	_gridLocalMaps.clear();
	_projectionLocalMaps.clear();
	_ui->widget_cloudViewer->clear();
	_ui->widget_cloudViewer->setBackgroundColor(_ui->widget_cloudViewer->getDefaultBackgroundColor());
	_ui->widget_cloudViewer->clearTrajectory();
	_ui->widget_mapVisibility->clear();
	_currentPosesMap.clear();
	_currentLinksMap.clear();
	_currentMapIds.clear();
	_curentLabels.clear();
	_odometryCorrection = Transform::getIdentity();
	_lastOdomPose.setNull();
	//disable save cloud action
	_ui->actionExport_2D_Grid_map_bmp_png->setEnabled(false);
	_ui->actionExport_2D_scans_ply_pcd->setEnabled(false);
	_ui->actionPost_processing->setEnabled(false);
	_ui->actionSave_point_cloud->setEnabled(false);
	_ui->actionExport_cameras_in_Bundle_format_out->setEnabled(false);
	_ui->actionExport_images_RGB_jpg_Depth_png->setEnabled(false);
	_ui->actionView_scans->setEnabled(false);
	_ui->actionView_high_res_point_cloud->setEnabled(false);
	_likelihoodCurve->clear();
	_rawLikelihoodCurve->clear();
	_posteriorCurve->clear();
	_lastId = 0;
	_lastIds.clear();
	_ui->label_stats_loopClosuresDetected->setText("0");
	_ui->label_stats_loopClosuresReactivatedDetected->setText("0");
	_ui->label_stats_loopClosuresRejected->setText("0");
	_refIds.clear();
	_loopClosureIds.clear();
	_ui->label_refId->clear();
	_ui->label_matchId->clear();
	_ui->graphicsView_graphView->clearAll();
	_ui->imageView_source->clear();
	_ui->imageView_loopClosure->clear();
	_ui->imageView_odometry->clear();
	_ui->imageView_source->setBackgroundColor(Qt::black);
	_ui->imageView_loopClosure->setBackgroundColor(Qt::black);
	_ui->imageView_odometry->setBackgroundColor(Qt::black);
}

void MainWindow::updateElapsedTime()
{
	if(_state == kDetecting || _state == kMonitoring)
	{
		QString format = "hh:mm:ss";
		_ui->label_elapsedTime->setText((QTime().fromString(_ui->label_elapsedTime->text(), format).addMSecs(_elapsedTime->restart())).toString(format));
	}
}

void MainWindow::saveFigures()
{
	QList<int> curvesPerFigure;
	QStringList curveNames;
	_ui->statsToolBox->getFiguresSetup(curvesPerFigure, curveNames);

	QStringList curvesPerFigureStr;
	for(int i=0; i<curvesPerFigure.size(); ++i)
	{
		curvesPerFigureStr.append(QString::number(curvesPerFigure[i]));
	}
	for(int i=0; i<curveNames.size(); ++i)
	{
		curveNames[i].replace(' ', '_');
	}
	_preferencesDialog->saveCustomConfig("Figures", "counts", curvesPerFigureStr.join(" "));
	_preferencesDialog->saveCustomConfig("Figures", "curves", curveNames.join(" "));
}

void MainWindow::loadFigures()
{
	QString curvesPerFigure = _preferencesDialog->loadCustomConfig("Figures", "counts");
	QString curveNames = _preferencesDialog->loadCustomConfig("Figures", "curves");

	if(!curvesPerFigure.isEmpty())
	{
		QStringList curvesPerFigureList = curvesPerFigure.split(" ");
		QStringList curvesNamesList = curveNames.split(" ");

		int j=0;
		for(int i=0; i<curvesPerFigureList.size(); ++i)
		{
			bool ok = false;
			int count = curvesPerFigureList[i].toInt(&ok);
			if(!ok)
			{
				QMessageBox::warning(this, "Loading failed", "Corrupted figures setup...");
				break;
			}
			else
			{
				_ui->statsToolBox->addCurve(curvesNamesList[j++].replace('_', ' '));
				for(int k=1; k<count && j<curveNames.size(); ++k)
				{
					_ui->statsToolBox->addCurve(curvesNamesList[j++].replace('_', ' '), false);
				}
			}
		}
	}

}

void MainWindow::openPreferences()
{
	_preferencesDialog->setMonitoringState(_state == kMonitoring || _state == kMonitoringPaused);
	_preferencesDialog->exec();
}

void MainWindow::openPreferencesSource()
{
	_preferencesDialog->setCurrentPanelToSource();
	openPreferences();
	this->updateSelectSourceMenu();
}

void MainWindow::setDefaultViews()
{
	_ui->dockWidget_posterior->setVisible(false);
	_ui->dockWidget_likelihood->setVisible(false);
	_ui->dockWidget_rawlikelihood->setVisible(false);
	_ui->dockWidget_statsV2->setVisible(false);
	_ui->dockWidget_console->setVisible(false);
	_ui->dockWidget_loopClosureViewer->setVisible(false);
	_ui->dockWidget_mapVisibility->setVisible(false);
	_ui->dockWidget_graphViewer->setVisible(false);
	_ui->dockWidget_odometry->setVisible(true);
	_ui->dockWidget_cloudViewer->setVisible(true);
	_ui->dockWidget_imageView->setVisible(true);
	_ui->toolBar->setVisible(_state != kMonitoring && _state != kMonitoringPaused);
	_ui->toolBar_2->setVisible(true);
	_ui->statusbar->setVisible(false);
	this->setAspectRatio720p();
	_ui->widget_cloudViewer->resetCamera();
}

void MainWindow::selectScreenCaptureFormat(bool checked)
{
	if(checked)
	{
		QStringList items;
		items << QString("Synchronize with map update") << QString("Synchronize with odometry update");
		bool ok;
		QString item = QInputDialog::getItem(this, tr("Select synchronization behavior"), tr("Sync:"), items, 0, false, &ok);
		if(ok && !item.isEmpty())
		{
			if(item.compare("Synchronize with map update") == 0)
			{
				_autoScreenCaptureOdomSync = false;
			}
			else
			{
				_autoScreenCaptureOdomSync = true;
			}

			if(_state != kMonitoring && _state != kMonitoringPaused)
			{
				int r = QMessageBox::question(this, tr("Hard drive or RAM?"), tr("Save in RAM? Images will be saved on disk when clicking auto screen capture again."), QMessageBox::Yes | QMessageBox::No, QMessageBox::No);
				if(r == QMessageBox::No || r == QMessageBox::Yes)
				{
					_autoScreenCaptureRAM = r == QMessageBox::Yes;
				}
				else
				{
					_ui->actionAuto_screen_capture->setChecked(false);
				}
			}
		}
		else
		{
			_ui->actionAuto_screen_capture->setChecked(false);
		}
	}
	else if(_autoScreenCaptureCachedImages.size())
	{
		QString targetDir = _preferencesDialog->getWorkingDirectory() + QDir::separator() + "ScreensCaptured";
		QDir dir;
		if(!dir.exists(targetDir))
		{
			dir.mkdir(targetDir);
		}
		targetDir += QDir::separator();
		targetDir += "Main_window";
		if(!dir.exists(targetDir))
		{
			dir.mkdir(targetDir);
		}
		targetDir += QDir::separator();

		_initProgressDialog->resetProgress();
		_initProgressDialog->show();
		_initProgressDialog->setMaximumSteps(_autoScreenCaptureCachedImages.size());
		int i=0;
		for(QMap<QString, QByteArray>::iterator iter=_autoScreenCaptureCachedImages.begin(); iter!=_autoScreenCaptureCachedImages.end(); ++iter)
		{
			QPixmap figure;
			figure.loadFromData(iter.value(), "PNG");
			figure.save(targetDir + iter.key(), "PNG");
			_initProgressDialog->appendText(tr("Saved image \"%1\" (%2/%3).").arg(targetDir + iter.key()).arg(++i).arg(_autoScreenCaptureCachedImages.size()));
			_initProgressDialog->incrementStep();
		}
		_autoScreenCaptureCachedImages.clear();
		_initProgressDialog->setValue(_initProgressDialog->maximumSteps());
	}
}

void MainWindow::takeScreenshot()
{
	QDesktopServices::openUrl(QUrl::fromLocalFile(this->captureScreen()));
}

void MainWindow::setAspectRatio(int w, int h)
{
	QRect rect = this->geometry();
	if(h<100 && w<100)
	{
		// it is a ratio
		if(float(rect.width())/float(rect.height()) > float(w)/float(h))
		{
			rect.setWidth(w*(rect.height()/h));
			rect.setHeight((rect.height()/h)*h);
		}
		else
		{
			rect.setHeight(h*(rect.width()/w));
			rect.setWidth((rect.width()/w)*w);
		}
	}
	else
	{
		// it is absolute size
		rect.setWidth(w);
		rect.setHeight(h);
	}
	this->setGeometry(rect);
}

void MainWindow::setAspectRatio16_9()
{
	this->setAspectRatio(16, 9);
}

void MainWindow::setAspectRatio16_10()
{
	this->setAspectRatio(16, 10);
}

void MainWindow::setAspectRatio4_3()
{
	this->setAspectRatio(4, 3);
}

void MainWindow::setAspectRatio240p()
{
	this->setAspectRatio((240*16)/9, 240);
}

void MainWindow::setAspectRatio360p()
{
	this->setAspectRatio((360*16)/9, 360);
}

void MainWindow::setAspectRatio480p()
{
	this->setAspectRatio((480*16)/9, 480);
}

void MainWindow::setAspectRatio720p()
{
	this->setAspectRatio((720*16)/9, 720);
}

void MainWindow::setAspectRatio1080p()
{
	this->setAspectRatio((1080*16)/9, 1080);
}

void MainWindow::setAspectRatioCustom()
{
	bool ok;
	int width = QInputDialog::getInt(this, tr("Aspect ratio"), tr("Width (pixels):"), this->geometry().width(), 100, 10000, 100, &ok);
	if(ok)
	{
		int height = QInputDialog::getInt(this, tr("Aspect ratio"), tr("Height (pixels):"), this->geometry().height(), 100, 10000, 100, &ok);
		if(ok)
		{
			this->setAspectRatio(width, height);
		}
	}
}

void MainWindow::exportGridMap()
{
	double gridCellSize = 0.05;
	bool ok;
	gridCellSize = QInputDialog::getDouble(this, tr("Grid cell size"), tr("Size (m):"), gridCellSize, 0.01, 1, 2, &ok);
	if(!ok)
	{
		return;
	}

	std::map<int, Transform> poses = _ui->widget_mapVisibility->getVisiblePoses();

	// create the map
	float xMin=0.0f, yMin=0.0f;
	cv::Mat pixels = util3d::create2DMapFromOccupancyLocalMaps(
				poses,
				_preferencesDialog->isGridMapFrom3DCloud()?_projectionLocalMaps:_gridLocalMaps,
				gridCellSize,
				xMin, yMin,
				0,
				_preferencesDialog->isGridMapEroded());

	if(!pixels.empty())
	{
		cv::Mat map8U(pixels.rows, pixels.cols, CV_8U);
		//convert to gray scaled map
		for (int i = 0; i < pixels.rows; ++i)
		{
			for (int j = 0; j < pixels.cols; ++j)
			{
				char v = pixels.at<char>(i, j);
				unsigned char gray;
				if(v == 0)
				{
					gray = 178;
				}
				else if(v == 100)
				{
					gray = 0;
				}
				else // -1
				{
					gray = 89;
				}
				map8U.at<unsigned char>(i, j) = gray;
			}
		}

		QImage image = uCvMat2QImage(map8U, false);

		QString path = QFileDialog::getSaveFileName(this, tr("Save to ..."), "grid.png", tr("Image (*.png *.bmp)"));
		if(!path.isEmpty())
		{
			if(QFileInfo(path).suffix() != "png" && QFileInfo(path).suffix() != "bmp")
			{
				//use png by default
				path += ".png";
			}

			QImage img = image.mirrored(false, true).transformed(QTransform().rotate(-90));
			QPixmap::fromImage(img).save(path);

			QDesktopServices::openUrl(QUrl::fromLocalFile(path));
		}
	}
}

void MainWindow::exportScans()
{
	std::map<int, pcl::PointCloud<pcl::PointXYZ>::Ptr> scans;
	if(getExportedScans(scans))
	{
		if(scans.size())
		{
			QMessageBox::StandardButton b = QMessageBox::question(this,
						tr("Binary file?"),
						tr("Do you want to save in binary mode?"),
						QMessageBox::No | QMessageBox::Yes,
						QMessageBox::Yes);

			if(b == QMessageBox::No || b == QMessageBox::Yes)
			{
				this->saveScans(scans, b == QMessageBox::Yes);
			}
		}
		_initProgressDialog->setValue(_initProgressDialog->maximumSteps());
	}
}

void MainWindow::viewScans()
{
	std::map<int, pcl::PointCloud<pcl::PointXYZ>::Ptr> scans;
	if(getExportedScans(scans))
	{
		QDialog * window = new QDialog(this, Qt::Window);
		window->setWindowFlags(Qt::Dialog);
		window->setWindowTitle(tr("Scans (%1 nodes)").arg(scans.size()));
		window->setMinimumWidth(800);
		window->setMinimumHeight(600);

		CloudViewer * viewer = new CloudViewer(window);
		viewer->setCameraLockZ(false);

		QVBoxLayout *layout = new QVBoxLayout();
		layout->addWidget(viewer);
		window->setLayout(layout);
		connect(window, SIGNAL(finished(int)), viewer, SLOT(clear()));

		window->show();

		uSleep(500);

		for(std::map<int, pcl::PointCloud<pcl::PointXYZ>::Ptr>::iterator iter = scans.begin(); iter!=scans.end(); ++iter)
		{
			_initProgressDialog->appendText(tr("Viewing the scan %1 (%2 points)...").arg(iter->first).arg(iter->second->size()));
			_initProgressDialog->incrementStep();

			QColor color = Qt::red;
			int mapId = uValue(_currentMapIds, iter->first, -1);
			if(mapId >= 0)
			{
				color = (Qt::GlobalColor)(mapId % 12 + 7 );
			}
			viewer->addCloud(uFormat("cloud%d",iter->first), iter->second, iter->first>0?_currentPosesMap.at(iter->first):Transform::getIdentity());
			_initProgressDialog->appendText(tr("Viewing the scan %1 (%2 points)... done.").arg(iter->first).arg(iter->second->size()));
		}

		_initProgressDialog->setValue(_initProgressDialog->maximumSteps());
	}
}

bool MainWindow::getExportedScans(std::map<int, pcl::PointCloud<pcl::PointXYZ>::Ptr > & scans)
{
	QMessageBox::StandardButton b = QMessageBox::question(this,
				tr("Assemble scans?"),
				tr("Do you want to assemble the scans in only one cloud?"),
				QMessageBox::No | QMessageBox::Yes,
				QMessageBox::Yes);

	if(b != QMessageBox::No && b != QMessageBox::Yes)
	{
		return false;
	}

	double voxel = 0.01;
	bool assemble = b == QMessageBox::Yes;

	if(assemble)
	{
		bool ok;
		voxel = QInputDialog::getDouble(this, tr("Voxel size"), tr("Voxel size (m):"), voxel, 0.00, 0.1, 2, &ok);
		if(!ok)
		{
			return false;
		}
	}

	pcl::PointCloud<pcl::PointXYZ>::Ptr assembledScans(new pcl::PointCloud<pcl::PointXYZ>());
	std::map<int, Transform> poses = _ui->widget_mapVisibility->getVisiblePoses();

	_initProgressDialog->resetProgress();
	_initProgressDialog->show();
	_initProgressDialog->setMaximumSteps(int(poses.size())*(assemble?1:2)+1);

	int count = 1;
	int i = 0;
	for(std::map<int, Transform>::const_iterator iter = poses.begin(); iter!=poses.end(); ++iter)
	{
		bool inserted = false;
		if(_createdScans.find(iter->first) != _createdScans.end())
		{
			pcl::PointCloud<pcl::PointXYZ>::Ptr scan = _createdScans.at(iter->first);
			if(scan->size())
			{
				if(assemble)
				{
					*assembledScans += *util3d::transformPointCloud(scan, iter->second);;

					if(count++ % 100 == 0)
					{
						if(assembledScans->size() && voxel)
						{
							assembledScans = util3d::voxelize(assembledScans, voxel);
						}
					}
				}
				else
				{
					scans.insert(std::make_pair(iter->first, scan));
				}
				inserted = true;
			}
		}
		if(inserted)
		{
			_initProgressDialog->appendText(tr("Generated scan %1 (%2/%3).").arg(iter->first).arg(++i).arg(poses.size()));
		}
		else
		{
			_initProgressDialog->appendText(tr("Ignored scan %1 (%2/%3).").arg(iter->first).arg(++i).arg(poses.size()));
		}
		_initProgressDialog->incrementStep();
		QApplication::processEvents();
	}

	if(assemble)
	{
		if(voxel && assembledScans->size())
		{
			assembledScans = util3d::voxelize(assembledScans, voxel);
		}
		if(assembledScans->size())
		{
			scans.insert(std::make_pair(0, assembledScans));
		}
	}
	return true;
}

void MainWindow::exportClouds()
{
	std::map<int, pcl::PointCloud<pcl::PointXYZRGBNormal>::Ptr> clouds;
	std::map<int, pcl::PolygonMesh::Ptr> meshes;
	std::map<int, pcl::TextureMesh::Ptr> textureMeshes;

	if(getExportedClouds(clouds, meshes, textureMeshes, true))
	{
		if(textureMeshes.size())
		{
			saveTextureMeshes(textureMeshes);
		}
		else if(meshes.size())
		{
			saveMeshes(meshes, _exportDialog->getBinaryFile());
		}
		else
		{
			saveClouds(clouds, _exportDialog->getBinaryFile());
		}
		_initProgressDialog->setValue(_initProgressDialog->maximumSteps());
	}
}

void MainWindow::viewClouds()
{
	std::map<int, pcl::PointCloud<pcl::PointXYZRGBNormal>::Ptr> clouds;
	std::map<int, pcl::PolygonMesh::Ptr> meshes;
	std::map<int, pcl::TextureMesh::Ptr> textureMeshes;

	if(getExportedClouds(clouds, meshes, textureMeshes, false))
	{
		QDialog * window = new QDialog(this, Qt::Window);
		if(meshes.size())
		{
			window->setWindowTitle(tr("Meshes (%1 nodes)").arg(meshes.size()));
		}
		else
		{
			window->setWindowTitle(tr("Clouds (%1 nodes)").arg(clouds.size()));
		}
		window->setMinimumWidth(800);
		window->setMinimumHeight(600);

		CloudViewer * viewer = new CloudViewer(window);
		viewer->setCameraLockZ(false);

		QVBoxLayout *layout = new QVBoxLayout();
		layout->addWidget(viewer);
		window->setLayout(layout);
		connect(window, SIGNAL(finished(int)), viewer, SLOT(clear()));

		window->show();

		uSleep(500);

		if(meshes.size())
		{
			for(std::map<int, pcl::PolygonMesh::Ptr>::iterator iter = meshes.begin(); iter!=meshes.end(); ++iter)
			{
				_initProgressDialog->appendText(tr("Viewing the mesh %1 (%2 polygons)...").arg(iter->first).arg(iter->second->polygons.size()));
				_initProgressDialog->incrementStep();
				bool isRGB = false;
				for(unsigned int i=0; i<iter->second->cloud.fields.size(); ++i)
				{
					if(iter->second->cloud.fields[i].name.compare("rgb") == 0)
					{
						isRGB=true;
						break;
					}
				}
				if(isRGB)
				{
					pcl::PointCloud<pcl::PointXYZRGB>::Ptr cloud(new pcl::PointCloud<pcl::PointXYZRGB>);
					pcl::fromPCLPointCloud2(iter->second->cloud, *cloud);
					viewer->addCloudMesh(uFormat("mesh%d",iter->first), cloud, iter->second->polygons, iter->first>0?_currentPosesMap.at(iter->first):Transform::getIdentity());
				}
				else
				{
					pcl::PointCloud<pcl::PointXYZ>::Ptr cloud(new pcl::PointCloud<pcl::PointXYZ>);
					pcl::fromPCLPointCloud2(iter->second->cloud, *cloud);
					viewer->addCloudMesh(uFormat("mesh%d",iter->first), cloud, iter->second->polygons, iter->first>0?_currentPosesMap.at(iter->first):Transform::getIdentity());
				}
				_initProgressDialog->appendText(tr("Viewing the mesh %1 (%2 polygons)... done.").arg(iter->first).arg(iter->second->polygons.size()));
				QApplication::processEvents();
			}
		}
		else if(clouds.size())
		{
			for(std::map<int, pcl::PointCloud<pcl::PointXYZRGBNormal>::Ptr>::iterator iter = clouds.begin(); iter!=clouds.end(); ++iter)
			{
				_initProgressDialog->appendText(tr("Viewing the cloud %1 (%2 points)...").arg(iter->first).arg(iter->second->size()));
				_initProgressDialog->incrementStep();

				QColor color = Qt::gray;
				int mapId = uValue(_currentMapIds, iter->first, -1);
				if(mapId >= 0)
				{
					color = (Qt::GlobalColor)(mapId % 12 + 7 );
				}
				viewer->addCloud(uFormat("cloud%d",iter->first), iter->second, iter->first>0?_currentPosesMap.at(iter->first):Transform::getIdentity());
				_initProgressDialog->appendText(tr("Viewing the cloud %1 (%2 points)... done.").arg(iter->first).arg(iter->second->size()));
			}
		}

		_initProgressDialog->setValue(_initProgressDialog->maximumSteps());
	}
}

bool removeDir(const QString & dirName)
{
    bool result = true;
    QDir dir(dirName);

    if (dir.exists(dirName)) {
        Q_FOREACH(QFileInfo info, dir.entryInfoList(QDir::NoDotAndDotDot | QDir::System | QDir::Hidden  | QDir::AllDirs | QDir::Files, QDir::DirsFirst)) {
            if (info.isDir()) {
                result = removeDir(info.absoluteFilePath());
            }
            else {
                result = QFile::remove(info.absoluteFilePath());
            }

            if (!result) {
                return result;
            }
        }
        result = dir.rmdir(dirName);
    }
    return result;
}

bool MainWindow::getExportedClouds(
		std::map<int, pcl::PointCloud<pcl::PointXYZRGBNormal>::Ptr> & cloudsWithNormals,
		std::map<int, pcl::PolygonMesh::Ptr> & meshes,
		std::map<int, pcl::TextureMesh::Ptr> & textureMeshes,
		bool toSave)
{
	if(_exportDialog->isVisible())
	{
		return false;
	}
	if(toSave)
	{
		_exportDialog->setSaveButton();
	}
	else
	{
		_exportDialog->setOkButton();
	}
	_exportDialog->enableRegeneration(_preferencesDialog->isImagesKept());
	if(_exportDialog->exec() == QDialog::Accepted)
	{
		std::map<int, Transform> poses = _ui->widget_mapVisibility->getVisiblePoses();

		_initProgressDialog->resetProgress();
		_initProgressDialog->show();
		int mul = 1;
		if(_exportDialog->getMesh())
		{
			mul+=1;
		}
		if(_exportDialog->getAssemble())
		{
			mul+=1;
		}
		mul+=1; // normals
		if(_exportDialog->getMeshTexture())
		{
			mul+=1;
		}
		_initProgressDialog->setMaximumSteps(int(poses.size())*mul+1);

		if(_exportDialog->getMLS())
		{
			_initProgressDialog->appendText(tr("Smoothing the surface using Moving Least Squares (MLS) algorithm... "
					"[search radius=%1m voxel=%2m]").arg(_exportDialog->getMLSRadius()).arg(_exportDialog->getGenerateVoxel()));
		}
		_initProgressDialog->appendText(tr("Computing surface normals... "
					"[K neighbors=%1]").arg(_exportDialog->getNormalKSearch()));

		std::map<int, pcl::PointCloud<pcl::PointXYZRGB>::Ptr> clouds = this->getClouds(
				poses,
				_exportDialog->getGenerate(),
				_exportDialog->getGenerateDecimation(),
				_exportDialog->getGenerateVoxel(),
				_exportDialog->getGenerateMaxDepth(),
				_exportDialog->getFiltering()?_exportDialog->getFilteringRadius():0.0f,
				_exportDialog->getFiltering()?_exportDialog->getFilteringMinNeighbors():0.0f);

		pcl::PointCloud<pcl::PointXYZ>::Ptr rawAssembledCloud(new pcl::PointCloud<pcl::PointXYZ>);
		std::vector<int> rawCameraIndices;
		if(_exportDialog->getAssemble())
		{
			_initProgressDialog->appendText(tr("Assembling %1 clouds...").arg(clouds.size()));
			QApplication::processEvents();

			int i =0;
			pcl::PointCloud<pcl::PointXYZRGB>::Ptr assembledCloud(new pcl::PointCloud<pcl::PointXYZRGB>);
			for(std::map<int, pcl::PointCloud<pcl::PointXYZRGB>::Ptr>::iterator iter=clouds.begin();
				iter!= clouds.end();
				++iter)
			{
				pcl::PointCloud<pcl::PointXYZRGB>::Ptr transformed = util3d::transformPointCloud(iter->second, poses.at(iter->first));
				*assembledCloud += *transformed;
				rawCameraIndices.resize(assembledCloud->size(), iter->first);

				_initProgressDialog->appendText(tr("Assembled cloud %1 (%2/%3).").arg(iter->first).arg(++i).arg(clouds.size()));
				_initProgressDialog->incrementStep();
				QApplication::processEvents();
			}

			pcl::copyPointCloud(*assembledCloud, *rawAssembledCloud);

			_initProgressDialog->appendText(tr("Voxelize assembled cloud (%1 points, voxel size = %2 m)...")
					.arg(assembledCloud->size())
					.arg(_exportDialog->getAssembleVoxel()));
			QApplication::processEvents();
			if(_exportDialog->getAssembleVoxel())
			{
				assembledCloud = util3d::voxelize(
						assembledCloud,
						_exportDialog->getAssembleVoxel());
			}

			if(_exportDialog->getFiltering() &&
				_exportDialog->getFilteringRadius() > 0.0 &&
				_exportDialog->getFilteringMinNeighbors() > 0)
			{
				_initProgressDialog->appendText(tr("Noise filtering (%1 points, radius = %2 m, min neighbors = %3)...")
							.arg(assembledCloud->size())
							.arg(_exportDialog->getFilteringRadius())
							.arg(_exportDialog->getFilteringMinNeighbors()));

				pcl::IndicesPtr indices = util3d::radiusFiltering(assembledCloud, (float)_exportDialog->getFilteringRadius(), _exportDialog->getFilteringMinNeighbors());
				pcl::PointCloud<pcl::PointXYZRGB>::Ptr cloudFiltered(new pcl::PointCloud<pcl::PointXYZRGB>);
				pcl::copyPointCloud(*assembledCloud, *indices, *cloudFiltered);
				assembledCloud = cloudFiltered;
			}

			clouds.clear();
			clouds.insert(std::make_pair(0, assembledCloud));
		}

		// normals
		for(std::map<int, pcl::PointCloud<pcl::PointXYZRGB>::Ptr>::iterator iter=clouds.begin();
			iter!= clouds.end();
			++iter)
		{
			pcl::PointCloud<pcl::PointXYZRGBNormal>::Ptr cloudWithNormals(new pcl::PointCloud<pcl::PointXYZRGBNormal>);
			if(_exportDialog->getMLS())
			{
				_initProgressDialog->appendText(tr("Smoothing (MLS) the cloud (%1 points)...").arg(iter->second->size()));
				QApplication::processEvents();

				cloudWithNormals = util3d::mls(
						iter->second,
						(float)_exportDialog->getMLSRadius(),
						_exportDialog->getMLSPolygonialOrder(),
						_exportDialog->getMLSUpsamplingMethod(),
						(float)_exportDialog->getMLSUpsamplingRadius(),
						(float)_exportDialog->getMLSUpsamplingStep(),
						_exportDialog->getMLSPointDensity(),
						(float)_exportDialog->getMLSDilationVoxelSize(),
						_exportDialog->getMLSDilationIterations());

				// Re-voxelize to make sure to have uniform density
				_initProgressDialog->appendText(tr("Voxelize cloud (%1 points, voxel size = %2 m)...")
						.arg(cloudWithNormals->size())
						.arg(_exportDialog->getAssemble()?_exportDialog->getAssembleVoxel():_exportDialog->getGenerateVoxel()));
				QApplication::processEvents();

				cloudWithNormals = util3d::voxelize(
						cloudWithNormals,
						_exportDialog->getAssemble()?_exportDialog->getAssembleVoxel():_exportDialog->getGenerateVoxel());

			}
			else
			{
				//compute normals
				_initProgressDialog->appendText(tr("Computing normals (%1 points)...").arg(iter->second->size()));
				cloudWithNormals = util3d::computeNormals(iter->second, _exportDialog->getNormalKSearch());
			}

			if(_exportDialog->getAssemble())
			{
				_initProgressDialog->appendText(tr("Update %1 normals with %2 camera views...").arg(cloudWithNormals->size()).arg(poses.size()));
				util3d::adjustNormalsToViewPoints(
						poses,
						rawAssembledCloud,
						rawCameraIndices,
						cloudWithNormals);
			}
			cloudsWithNormals.insert(std::make_pair(iter->first, cloudWithNormals));

			_initProgressDialog->incrementStep();
			QApplication::processEvents();
		}

		//mesh
		if(_exportDialog->getMesh())
		{
			_initProgressDialog->appendText(tr("Greedy projection triangulation... [radius=%1m]").arg(_exportDialog->getMeshGp3Radius()));
			QApplication::processEvents();

			int i=0;
			for(std::map<int, pcl::PointCloud<pcl::PointXYZRGBNormal>::Ptr>::iterator iter=cloudsWithNormals.begin();
				iter!= cloudsWithNormals.end();
				++iter)
			{
				pcl::PolygonMesh::Ptr mesh = util3d::createMesh(iter->second, _exportDialog->getMeshGp3Radius(), _exportDialog->getMeshGp3Mu());
				_initProgressDialog->appendText(tr("Mesh %1 created with %2 polygons (%3/%4).").arg(iter->first).arg(mesh->polygons.size()).arg(++i).arg(clouds.size()));

				if(_exportDialog->getMeshDecimationFactor() > 0.0)
				{
					mesh = util3d::meshDecimation(mesh, (float)_exportDialog->getMeshDecimationFactor());
					_initProgressDialog->appendText(tr("Mesh %1 decimation (factor=%2) to %3 polygons").arg(iter->first).arg(_exportDialog->getMeshDecimationFactor()).arg(mesh->polygons.size()));
				}

				meshes.insert(std::make_pair(iter->first, mesh));

				_initProgressDialog->incrementStep();
				QApplication::processEvents();
			}
		}

		if(toSave && _exportDialog->getMeshTexture())
		{
			QDir dir(_preferencesDialog->getWorkingDirectory());
			removeDir(_preferencesDialog->getWorkingDirectory()+QDir::separator()+"tmp_textures");
			dir.mkdir("tmp_textures");
			int i=0;
			for(std::map<int, pcl::PolygonMesh::Ptr>::iterator iter=meshes.begin();
				iter!= meshes.end();
				++iter)
			{
				std::map<int, Transform> cameras;
				if(iter->first == 0)
				{
					cameras = poses;
				}
				else
				{
					UASSERT(uContains(poses, iter->first));
					cameras.insert(std::make_pair(iter->first, Transform::getIdentity()));
				}
				std::map<int, Transform> cameraPoses;
				std::map<int, CameraModel> cameraModels;
				std::map<int, cv::Mat> images;
				for(std::map<int, Transform>::iterator jter=cameras.begin(); jter!=cameras.end(); ++jter)
				{
					if(_cachedSignatures.contains(jter->first))
					{
						const Signature & s = _cachedSignatures.value(jter->first);
						CameraModel model;
						if(s.sensorData().stereoCameraModel().isValid())
						{
							model = s.sensorData().stereoCameraModel().left();
						}
						else if(s.sensorData().cameraModels().size() == 1 && s.sensorData().cameraModels()[0].isValid())
						{
							model = s.sensorData().cameraModels()[0];
						}
						cv::Mat image = s.sensorData().imageRaw();
						if(image.empty() && !s.sensorData().imageCompressed().empty())
						{
							s.sensorData().uncompressDataConst(&image, 0, 0, 0);
						}
						if(!jter->second.isNull() && model.isValid() && !image.empty())
						{
							cameraPoses.insert(std::make_pair(jter->first, jter->second));
							cameraModels.insert(std::make_pair(jter->first, model));
							images.insert(std::make_pair(jter->first, image));
						}
					}
				}
				if(cameraPoses.size())
				{
					pcl::TextureMesh::Ptr textureMesh = util3d::createTextureMesh(
							iter->second,
							cameraPoses,
							cameraModels,
							images,
							dir.filePath("tmp_textures").toStdString());

					textureMeshes.insert(std::make_pair(iter->first, textureMesh));
				}

				_initProgressDialog->appendText(tr("TextureMesh %1 created [cameras=%2] (%3/%4).").arg(iter->first).arg(cameraPoses.size()).arg(++i).arg(clouds.size()));
				_initProgressDialog->incrementStep();
				QApplication::processEvents();
			}

		}

		return true;
	}
	return false;
}

void MainWindow::exportImages()
{
	if(_cachedSignatures.empty())
	{
		QMessageBox::warning(this, tr("Export images..."), tr("Cannot export images, the cache is empty!"));
		return;
	}
	std::map<int, Transform> poses = _ui->widget_mapVisibility->getVisiblePoses();

	if(poses.empty())
	{
		QMessageBox::warning(this, tr("Export images..."), tr("There is no map!"));
		return;
	}

	QString path = QFileDialog::getExistingDirectory(this, tr("Select directory where to save images..."), this->getWorkingDirectory());
	if(!path.isNull())
	{
		SensorData data;
		if(_cachedSignatures.contains(poses.rbegin()->first))
		{
			data = _cachedSignatures.value(poses.rbegin()->first).sensorData();
			data.uncompressData();
		}
		if(!data.imageRaw().empty() && !data.rightRaw().empty())
		{
			QDir dir;
			dir.mkdir(QString("%1/left").arg(path));
			dir.mkdir(QString("%1/right").arg(path));
			if(data.stereoCameraModel().isValid())
			{
				std::string cameraName = "calibration";
				StereoCameraModel model(
						cameraName,
						data.imageRaw().size(),
						data.stereoCameraModel().left().K(),
						data.stereoCameraModel().left().D(),
						data.stereoCameraModel().left().R(),
						data.stereoCameraModel().left().P(),
						data.rightRaw().size(),
						data.stereoCameraModel().right().K(),
						data.stereoCameraModel().right().D(),
						data.stereoCameraModel().right().R(),
						data.stereoCameraModel().right().P(),
						data.stereoCameraModel().R(),
						data.stereoCameraModel().T(),
						data.stereoCameraModel().E(),
						data.stereoCameraModel().F(),
						data.stereoCameraModel().left().localTransform());
				if(model.save(path.toStdString()))
				{
					UINFO("Saved stereo calibration \"%s\"", (path.toStdString()+"/"+cameraName).c_str());
				}
				else
				{
					UERROR("Failed saving calibration \"%s\"", (path.toStdString()+"/"+cameraName).c_str());
				}
			}
		}
		else if(!data.imageRaw().empty())
		{
			if(!data.depthRaw().empty())
			{
				QDir dir;
				dir.mkdir(QString("%1/rgb").arg(path));
				dir.mkdir(QString("%1/depth").arg(path));
			}

			if(data.cameraModels().size() > 1)
			{
				UERROR("Only one camera calibration can be saved at this time (%d detected)", (int)data.cameraModels().size());
			}
			else if(data.cameraModels().size() == 1 && data.cameraModels().front().isValid())
			{
				std::string cameraName = "calibration";
				CameraModel model(cameraName,
						data.imageRaw().size(),
						data.cameraModels().front().K(),
						data.cameraModels().front().D(),
						data.cameraModels().front().R(),
						data.cameraModels().front().P(),
						data.cameraModels().front().localTransform());
				if(model.save(path.toStdString()))
				{
					UINFO("Saved calibration \"%s\"", (path.toStdString()+"/"+cameraName).c_str());
				}
				else
				{
					UERROR("Failed saving calibration \"%s\"", (path.toStdString()+"/"+cameraName).c_str());
				}
			}
		}
		else
		{
			QMessageBox::warning(this,
					tr("Export images..."),
					tr("Data in the cache don't seem to have images (tested node %1). Calibration file will not be saved. Try refreshing the cache (with clouds).").arg(poses.rbegin()->first));
		}
	}

	_initProgressDialog->resetProgress();
	_initProgressDialog->show();
	_initProgressDialog->setMaximumSteps(_cachedSignatures.size());

	unsigned int saved = 0;
	for(std::map<int, Transform>::iterator iter=poses.begin(); iter!=poses.end(); ++iter)
	{
		int id = iter->first;
		SensorData data;
		if(_cachedSignatures.contains(iter->first))
		{
			data = _cachedSignatures.value(iter->first).sensorData();
			data.uncompressData();
		}
		QString info;
		bool warn = false;
		if(!data.imageRaw().empty() && !data.rightRaw().empty())
		{
			cv::imwrite(QString("%1/left/%2.jpg").arg(path).arg(id).toStdString(), data.imageRaw());
			cv::imwrite(QString("%1/right/%2.jpg").arg(path).arg(id).toStdString(), data.rightRaw());
			info = tr("Saved left/%1.jpg and right/%1.jpg.").arg(id);
		}
		else if(!data.imageRaw().empty() && !data.depthRaw().empty())
		{
			cv::imwrite(QString("%1/rgb/%2.jpg").arg(path).arg(id).toStdString(), data.imageRaw());
			cv::imwrite(QString("%1/depth/%2.png").arg(path).arg(id).toStdString(), data.depthRaw());
			info = tr("Saved rgb/%1.jpg and depth/%1.png.").arg(id);
		}
		else if(!data.imageRaw().empty())
		{
			cv::imwrite(QString("%1/%2.jpg").arg(path).arg(id).toStdString(), data.imageRaw());
			info = tr("Saved %1.jpg.").arg(id);
		}
		else
		{
			info = tr("No images saved for node %1!").arg(id);
			warn = true;
		}
		saved += warn?0:1;
		_initProgressDialog->appendText(info, !warn?Qt::black:Qt::darkYellow);
		_initProgressDialog->incrementStep();
		QApplication::processEvents();

	}
	if(saved!=poses.size())
	{
		_initProgressDialog->setAutoClose(false);
		_initProgressDialog->appendText(tr("%1 images of %2 saved to \"%3\".").arg(saved).arg(poses.size()).arg(path));
	}
	else
	{
		_initProgressDialog->appendText(tr("%1 images saved to \"%2\".").arg(saved).arg(path));
	}

	_initProgressDialog->setValue(_initProgressDialog->maximumSteps());
}

void MainWindow::exportBundlerFormat()
{
	std::map<int, Transform> posesIn = _ui->widget_mapVisibility->getVisiblePoses();

	std::map<int, Transform> poses;
	for(std::map<int, Transform>::iterator iter=posesIn.begin(); iter!=posesIn.end(); ++iter)
	{
		if(_cachedSignatures.contains(iter->first))
		{
			if(_cachedSignatures[iter->first].sensorData().imageRaw().empty() &&
			   _cachedSignatures[iter->first].sensorData().imageCompressed().empty())
			{
				UWARN("Missing image in cache for node %d", iter->first);
			}
			else if((_cachedSignatures[iter->first].sensorData().cameraModels().size() == 1 && _cachedSignatures[iter->first].sensorData().cameraModels().at(0).isValid()) ||
			         _cachedSignatures[iter->first].sensorData().stereoCameraModel().isValid())
			{
				poses.insert(*iter);
			}
			else
			{
				UWARN("Missing calibration for node %d", iter->first);
			}
		}
		else
		{
			UWARN("Did not find node %d in cache", iter->first);
		}
	}

	if(poses.size())
	{
		QString path = QFileDialog::getExistingDirectory(this, tr("Exporting cameras in Bundler format..."), _preferencesDialog->getWorkingDirectory());
		if(!path.isEmpty())
		{
			// export cameras and images
			QFile fileOut(path+QDir::separator()+"cameras.out");
			QFile fileList(path+QDir::separator()+"list.txt");
			QDir(path).mkdir("images");
			if(fileOut.open(QIODevice::WriteOnly | QIODevice::Text))
			{
				if(fileList.open(QIODevice::WriteOnly | QIODevice::Text))
				{
					QTextStream out(&fileOut);
					QTextStream list(&fileList);
					out << "# Bundle file v0.3\n";
					out << poses.size() << " 0\n";

					for(std::map<int, Transform>::iterator iter=poses.begin(); iter!=poses.end(); ++iter)
					{
						QString p = QString("images")+QDir::separator()+tr("%1.jpg").arg(iter->first);
						list << p << "\n";
						p = path+QDir::separator()+p;
						cv::Mat image = _cachedSignatures[iter->first].sensorData().imageRaw();
						if(image.empty())
						{
							_cachedSignatures[iter->first].sensorData().uncompressDataConst(&image, 0, 0, 0);
						}

						if(cv::imwrite(p.toStdString(), image))
						{
							UINFO("saved image %s", p.toStdString().c_str());
						}
						else
						{
							UERROR("Failed to save image %s", p.toStdString().c_str());
						}

						Transform localTransform;
						if(_cachedSignatures[iter->first].sensorData().cameraModels().size())
						{
							out << _cachedSignatures[iter->first].sensorData().cameraModels().at(0).fx() << " 0 0\n";
							localTransform = _cachedSignatures[iter->first].sensorData().cameraModels().at(0).localTransform();
						}
						else
						{
							out << _cachedSignatures[iter->first].sensorData().stereoCameraModel().left().fx() << " 0 0\n";
							localTransform = _cachedSignatures[iter->first].sensorData().stereoCameraModel().left().localTransform();
						}

						Transform rotation(0,-1,0,0,
								           0,0,1,0,
								           -1,0,0,0);

						Transform R = rotation*iter->second.rotation().inverse();

						out << R.r11() << " " << R.r12() << " " << R.r13() << "\n";
						out << R.r21() << " " << R.r22() << " " << R.r23() << "\n";
						out << R.r31() << " " << R.r32() << " " << R.r33() << "\n";

						Transform t = R * iter->second.translation();
						t.x() *= -1.0f;
						t.y() *= -1.0f;
						t.z() *= -1.0f;
						out << t.x() << " " << t.y() << " " << t.z() << "\n";
					}

					QMessageBox::question(this,
							tr("Exporting cameras in Bundler format..."),
							tr("%1 cameras/images exported to directory \"%2\".").arg(poses.size()).arg(path));
					fileList.close();
				}
				fileOut.close();
			}
		}
	}
	else
	{
		QMessageBox::warning(this, tr("Exporting cameras..."), tr("No poses exported because of missing images. Try refreshing the cache (with clouds)."));
	}
}

void MainWindow::resetOdometry()
{
	UINFO("reset odometry");
	this->post(new OdometryResetEvent());
}

void MainWindow::triggerNewMap()
{
	UINFO("trigger a new map");
	this->post(new RtabmapEventCmd(RtabmapEventCmd::kCmdTriggerNewMap));
}

void MainWindow::dataRecorder()
{
	if(_dataRecorder == 0)
	{
		QString path = QFileDialog::getSaveFileName(this, tr("Save to..."), _preferencesDialog->getWorkingDirectory()+"/output.db", "RTAB-Map database (*.db)");
		if(!path.isEmpty())
		{
			int r = QMessageBox::question(this, tr("Hard drive or RAM?"), tr("Save in RAM?"), QMessageBox::Yes | QMessageBox::No, QMessageBox::Yes);

			if(r == QMessageBox::No || r == QMessageBox::Yes)
			{
				bool recordInRAM = r == QMessageBox::Yes;

				_dataRecorder = new DataRecorder(this);
				_dataRecorder->setWindowFlags(Qt::Dialog);
				_dataRecorder->setAttribute(Qt::WA_DeleteOnClose, true);
				_dataRecorder->setWindowTitle(tr("Data recorder (%1)").arg(path));

				if(_dataRecorder->init(path, recordInRAM))
				{
					this->connect(_dataRecorder, SIGNAL(destroyed(QObject*)), this, SLOT(dataRecorderDestroyed()));
					_dataRecorder->show();
					_dataRecorder->registerToEventsManager();
					if(_camera)
					{
						UEventsManager::createPipe(_camera, _dataRecorder, "CameraEvent");
					}
					_ui->actionData_recorder->setEnabled(false);
				}
				else
				{
					QMessageBox::warning(this, tr(""), tr("Cannot initialize the data recorder!"));
					UERROR("Cannot initialize the data recorder!");
					delete _dataRecorder;
					_dataRecorder = 0;
				}
			}
		}
	}
	else
	{
		UERROR("Only one recorder at the same time.");
	}
}

void MainWindow::dataRecorderDestroyed()
{
	_ui->actionData_recorder->setEnabled(true);
	_dataRecorder = 0;
}

//END ACTIONS

void MainWindow::saveClouds(const std::map<int, pcl::PointCloud<pcl::PointXYZRGBNormal>::Ptr> & clouds, bool binaryMode)
{
	if(clouds.size() == 1)
	{
		QString path = QFileDialog::getSaveFileName(this, tr("Save to ..."), _preferencesDialog->getWorkingDirectory()+QDir::separator()+"cloud.ply", tr("Point cloud data (*.ply *.pcd)"));
		if(!path.isEmpty())
		{
			if(clouds.begin()->second->size())
			{
				_initProgressDialog->appendText(tr("Saving the cloud (%1 points)...").arg(clouds.begin()->second->size()));

				bool success =false;
				if(QFileInfo(path).suffix() == "pcd")
				{
					success = pcl::io::savePCDFile(path.toStdString(), *clouds.begin()->second, binaryMode) == 0;
				}
				else if(QFileInfo(path).suffix() == "ply")
				{
					success = pcl::io::savePLYFile(path.toStdString(), *clouds.begin()->second, binaryMode) == 0;
				}
				else if(QFileInfo(path).suffix() == "")
				{
					//use ply by default
					path += ".ply";
					success = pcl::io::savePLYFile(path.toStdString(), *clouds.begin()->second, binaryMode) == 0;
				}
				else
				{
					UERROR("Extension not recognized! (%s) Should be one of (*.ply *.pcd).", QFileInfo(path).suffix().toStdString().c_str());
				}
				if(success)
				{
					_initProgressDialog->incrementStep();
					_initProgressDialog->appendText(tr("Saving the cloud (%1 points)... done.").arg(clouds.begin()->second->size()));

					QMessageBox::information(this, tr("Save successful!"), tr("Cloud saved to \"%1\"").arg(path));
				}
				else
				{
					QMessageBox::warning(this, tr("Save failed!"), tr("Failed to save to \"%1\"").arg(path));
				}
			}
			else
			{
				QMessageBox::warning(this, tr("Save failed!"), tr("Cloud is empty..."));
			}
		}
	}
	else if(clouds.size())
	{
		QString path = QFileDialog::getExistingDirectory(this, tr("Save to (*.ply *.pcd)..."), _preferencesDialog->getWorkingDirectory(), 0);
		if(!path.isEmpty())
		{
			bool ok = false;
			QStringList items;
			items.push_back("ply");
			items.push_back("pcd");
			QString suffix = QInputDialog::getItem(this, tr("File format"), tr("Which format?"), items, 0, false, &ok);

			if(ok)
			{
				QString prefix = QInputDialog::getText(this, tr("File prefix"), tr("Prefix:"), QLineEdit::Normal, "cloud", &ok);

				if(ok)
				{
					for(std::map<int, pcl::PointCloud<pcl::PointXYZRGBNormal>::Ptr >::const_iterator iter=clouds.begin(); iter!=clouds.end(); ++iter)
					{
						if(iter->second->size())
						{
							pcl::PointCloud<pcl::PointXYZRGBNormal>::Ptr transformedCloud;
							transformedCloud = util3d::transformPointCloud(iter->second, _currentPosesMap.at(iter->first));

							QString pathFile = path+QDir::separator()+QString("%1%2.%3").arg(prefix).arg(iter->first).arg(suffix);
							bool success =false;
							if(suffix == "pcd")
							{
								success = pcl::io::savePCDFile(pathFile.toStdString(), *transformedCloud, binaryMode) == 0;
							}
							else if(suffix == "ply")
							{
								success = pcl::io::savePLYFile(pathFile.toStdString(), *transformedCloud, binaryMode) == 0;
							}
							else
							{
								UFATAL("Extension not recognized! (%s)", suffix.toStdString().c_str());
							}
							if(success)
							{
								_initProgressDialog->appendText(tr("Saved cloud %1 (%2 points) to %3.").arg(iter->first).arg(iter->second->size()).arg(pathFile));
							}
							else
							{
								_initProgressDialog->appendText(tr("Failed saving cloud %1 (%2 points) to %3.").arg(iter->first).arg(iter->second->size()).arg(pathFile));
							}
						}
						else
						{
							_initProgressDialog->appendText(tr("Cloud %1 is empty!").arg(iter->first));
						}
						_initProgressDialog->incrementStep();
						QApplication::processEvents();
					}
				}
			}
		}
	}
}

void MainWindow::saveMeshes(const std::map<int, pcl::PolygonMesh::Ptr> & meshes, bool binaryMode)
{
	if(meshes.size() == 1)
	{
		QString path = QFileDialog::getSaveFileName(this, tr("Save to ..."), _preferencesDialog->getWorkingDirectory()+QDir::separator()+"mesh.ply", tr("Mesh (*.ply)"));
		if(!path.isEmpty())
		{
			if(meshes.begin()->second->polygons.size())
			{
				_initProgressDialog->appendText(tr("Saving the mesh (%1 polygons)...").arg(meshes.begin()->second->polygons.size()));

				bool success =false;
				if(QFileInfo(path).suffix() == "")
				{
					path += ".ply";
				}
				else if(QFileInfo(path).suffix() == "ply")
				{
					if(binaryMode)
					{
						success = pcl::io::savePLYFileBinary(path.toStdString(), *meshes.begin()->second) == 0;
					}
					else
					{
						success = pcl::io::savePLYFile(path.toStdString(), *meshes.begin()->second) == 0;
					}
				}
				else if(QFileInfo(path).suffix() == "obj")
				{
					success = pcl::io::saveOBJFile(path.toStdString(), *meshes.begin()->second) == 0;
				}
				else
				{
					UERROR("Extension not recognized! (%s) Should be (*.ply).", QFileInfo(path).suffix().toStdString().c_str());
				}
				if(success)
				{
					_initProgressDialog->incrementStep();
					_initProgressDialog->appendText(tr("Saving the mesh (%1 polygons)... done.").arg(meshes.begin()->second->polygons.size()));

					QMessageBox::information(this, tr("Save successful!"), tr("Mesh saved to \"%1\"").arg(path));
				}
				else
				{
					QMessageBox::warning(this, tr("Save failed!"), tr("Failed to save to \"%1\"").arg(path));
				}
			}
			else
			{
				QMessageBox::warning(this, tr("Save failed!"), tr("Cloud is empty..."));
			}
		}
	}
	else if(meshes.size())
	{
		QString path = QFileDialog::getExistingDirectory(this, tr("Save to (*.ply *.obj)..."), _preferencesDialog->getWorkingDirectory(), 0);
		if(!path.isEmpty())
		{
			bool ok = false;
			QStringList items;
			items.push_back("ply");
			items.push_back("obj");
			QString suffix = QInputDialog::getItem(this, tr("File format"), tr("Which format?"), items, 0, false, &ok);

			if(ok)
			{
				QString prefix = QInputDialog::getText(this, tr("File prefix"), tr("Prefix:"), QLineEdit::Normal, "mesh", &ok);

				if(ok)
				{
					for(std::map<int, pcl::PolygonMesh::Ptr>::const_iterator iter=meshes.begin(); iter!=meshes.end(); ++iter)
					{
						if(iter->second->polygons.size())
						{
							pcl::PolygonMesh mesh;
							mesh.polygons = iter->second->polygons;
							bool isRGB = false;
							for(unsigned int i=0; i<iter->second->cloud.fields.size(); ++i)
							{
								if(iter->second->cloud.fields[i].name.compare("rgb") == 0)
								{
									isRGB=true;
									break;
								}
							}
							if(isRGB)
							{
								pcl::PointCloud<pcl::PointXYZRGB>::Ptr tmp(new pcl::PointCloud<pcl::PointXYZRGB>);
								pcl::fromPCLPointCloud2(iter->second->cloud, *tmp);
								tmp = util3d::transformPointCloud(tmp, _currentPosesMap.at(iter->first));
								pcl::toPCLPointCloud2(*tmp, mesh.cloud);
							}
							else
							{
								pcl::PointCloud<pcl::PointXYZ>::Ptr tmp(new pcl::PointCloud<pcl::PointXYZ>);
								pcl::fromPCLPointCloud2(iter->second->cloud, *tmp);
								tmp = util3d::transformPointCloud(tmp, _currentPosesMap.at(iter->first));
								pcl::toPCLPointCloud2(*tmp, mesh.cloud);
							}

							QString pathFile = path+QDir::separator()+QString("%1%2.%3").arg(prefix).arg(iter->first).arg(suffix);
							bool success =false;
							if(suffix == "ply")
							{
								if(binaryMode)
								{
									success = pcl::io::savePLYFileBinary(pathFile.toStdString(), mesh) == 0;
								}
								else
								{
									success = pcl::io::savePLYFile(pathFile.toStdString(), mesh) == 0;
								}
							}
							else if(suffix == "obj")
							{
								success = pcl::io::saveOBJFile(pathFile.toStdString(), mesh) == 0;
							}
							else
							{
								UFATAL("Extension not recognized! (%s)", suffix.toStdString().c_str());
							}
							if(success)
							{
								_initProgressDialog->appendText(tr("Saved mesh %1 (%2 polygons) to %3.")
										.arg(iter->first).arg(iter->second->polygons.size()).arg(pathFile));
							}
							else
							{
								_initProgressDialog->appendText(tr("Failed saving mesh %1 (%2 polygons) to %3.")
										.arg(iter->first).arg(iter->second->polygons.size()).arg(pathFile));
							}
						}
						else
						{
							_initProgressDialog->appendText(tr("Mesh %1 is empty!").arg(iter->first));
						}
						_initProgressDialog->incrementStep();
						QApplication::processEvents();
					}
				}
			}
		}
	}
}

void MainWindow::saveTextureMeshes(const std::map<int, pcl::TextureMesh::Ptr> & meshes)
{
	if(meshes.size() == 1)
	{
		QString path = QFileDialog::getSaveFileName(this, tr("Save to ..."), _preferencesDialog->getWorkingDirectory()+QDir::separator()+"mesh.obj", tr("Mesh (*.obj)"));
		if(!path.isEmpty())
		{
			if(meshes.begin()->second->tex_materials.size())
			{
				_initProgressDialog->appendText(tr("Saving the mesh (with %1 textures)...").arg(meshes.begin()->second->tex_materials.size()));

				bool success =false;
				if(QFileInfo(path).suffix() == "")
				{
					path += ".obj";
				}

				pcl::TextureMesh mesh;
				mesh.tex_coordinates = meshes.begin()->second->tex_coordinates;
				mesh.tex_materials = meshes.begin()->second->tex_materials;
				removeDir(QFileInfo(path).absoluteDir().absolutePath()+QDir::separator()+QFileInfo(path).baseName());
				QDir(QFileInfo(path).absoluteDir().absolutePath()).mkdir(QFileInfo(path).baseName());
				for(unsigned int i=0;i<meshes.begin()->second->tex_materials.size(); ++i)
				{
					QFileInfo info(mesh.tex_materials[i].tex_file.c_str());
					QString fullPath = QFileInfo(path).absoluteDir().absolutePath()+QDir::separator()+QFileInfo(path).baseName()+QDir::separator()+info.fileName();
					// relative path
					mesh.tex_materials[i].tex_file=(QFileInfo(path).baseName()+QDir::separator()+info.fileName()).toStdString();
					if(!QFile::copy(meshes.begin()->second->tex_materials[i].tex_file.c_str(), fullPath))
					{
						_initProgressDialog->appendText(tr("Failed copying texture \"%1\" to \"%2\".")
								.arg(meshes.begin()->second->tex_materials[i].tex_file.c_str()).arg(fullPath), Qt::darkRed);
						_initProgressDialog->setAutoClose(false);
					}
				}
				mesh.tex_polygons = meshes.begin()->second->tex_polygons;
				mesh.cloud = meshes.begin()->second->cloud;

				success = pcl::io::saveOBJFile(path.toStdString(), mesh) == 0;
				if(success)
				{
					_initProgressDialog->incrementStep();
					_initProgressDialog->appendText(tr("Saving the mesh (with %1 textures)... done.").arg(mesh.tex_materials.size()));

					QMessageBox::information(this, tr("Save successful!"), tr("Mesh saved to \"%1\"").arg(path));
				}
				else
				{
					QMessageBox::warning(this, tr("Save failed!"), tr("Failed to save to \"%1\"").arg(path));
				}
			}
			else
			{
				QMessageBox::warning(this, tr("Save failed!"), tr("No textures..."));
			}
		}
	}
	else if(meshes.size())
	{
		QString path = QFileDialog::getExistingDirectory(this, tr("Save to (*.obj)..."), _preferencesDialog->getWorkingDirectory(), 0);
		if(!path.isEmpty())
		{
			bool ok = false;
			QString prefix = QInputDialog::getText(this, tr("File prefix"), tr("Prefix:"), QLineEdit::Normal, "mesh", &ok);
			QString suffix = "obj";

			if(ok)
			{
				for(std::map<int, pcl::TextureMesh::Ptr>::const_iterator iter=meshes.begin(); iter!=meshes.end(); ++iter)
				{
					QString currentPrefix=prefix+QString::number(iter->first);
					if(iter->second->tex_materials.size())
					{
						pcl::TextureMesh mesh;
						mesh.tex_coordinates = iter->second->tex_coordinates;
						mesh.tex_materials = iter->second->tex_materials;
						QDir(path).rmdir(currentPrefix);
						QDir(path).mkdir(currentPrefix);
						for(unsigned int i=0;i<iter->second->tex_materials.size(); ++i)
						{
							QFileInfo info(mesh.tex_materials[i].tex_file.c_str());
							QString fullPath = path+QDir::separator()+currentPrefix+QDir::separator()+info.fileName();
							// relative path
							mesh.tex_materials[i].tex_file=(currentPrefix+QDir::separator()+info.fileName()).toStdString();
							if(!QFile::copy(iter->second->tex_materials[i].tex_file.c_str(), fullPath))
							{
								_initProgressDialog->appendText(tr("Failed copying texture \"%1\" to \"%2\".")
										.arg(iter->second->tex_materials[i].tex_file.c_str()).arg(fullPath), Qt::darkRed);
								_initProgressDialog->setAutoClose(false);
							}
						}
						mesh.tex_polygons = iter->second->tex_polygons;
						pcl::PointCloud<pcl::PointNormal>::Ptr tmp(new pcl::PointCloud<pcl::PointNormal>);
						pcl::fromPCLPointCloud2(iter->second->cloud, *tmp);
						tmp = util3d::transformPointCloud(tmp, _currentPosesMap.at(iter->first));
						pcl::toPCLPointCloud2(*tmp, mesh.cloud);

						QString pathFile = path+QDir::separator()+QString("%1.%3").arg(currentPrefix).arg(suffix);
						bool success =false;
						if(suffix == "obj")
						{
							success = pcl::io::saveOBJFile(pathFile.toStdString(), mesh) == 0;
						}
						else
						{
							UFATAL("Extension not recognized! (%s)", suffix.toStdString().c_str());
						}
						if(success)
						{
							_initProgressDialog->appendText(tr("Saved mesh %1 (%2 textures) to %3.")
									.arg(iter->first).arg(iter->second->tex_materials.size()-1).arg(pathFile));
						}
						else
						{
							_initProgressDialog->appendText(tr("Failed saving mesh %1 (%2 textures) to %3.")
									.arg(iter->first).arg(iter->second->tex_materials.size()-1).arg(pathFile), Qt::darkRed);
						}
					}
					else
					{
						_initProgressDialog->appendText(tr("Mesh %1 is empty!").arg(iter->first));
					}
					_initProgressDialog->incrementStep();
					QApplication::processEvents();
				}
			}
		}
	}
}

void MainWindow::saveScans(const std::map<int, pcl::PointCloud<pcl::PointXYZ>::Ptr> & scans, bool binaryMode)
{
	if(scans.size() == 1)
	{
		QString path = QFileDialog::getSaveFileName(this, tr("Save to ..."), _preferencesDialog->getWorkingDirectory()+QDir::separator()+"scan.ply", tr("Point cloud data (*.ply *.pcd)"));
		if(!path.isEmpty())
		{
			if(scans.begin()->second->size())
			{
				_initProgressDialog->appendText(tr("Saving the scan (%1 points)...").arg(scans.begin()->second->size()));

				bool success =false;
				if(QFileInfo(path).suffix() == "pcd")
				{
					success = pcl::io::savePCDFile(path.toStdString(), *scans.begin()->second, binaryMode) == 0;
				}
				else if(QFileInfo(path).suffix() == "ply")
				{
					success = pcl::io::savePLYFile(path.toStdString(), *scans.begin()->second, binaryMode) == 0;
				}
				else if(QFileInfo(path).suffix() == "")
				{
					//use ply by default
					path += ".ply";
					success = pcl::io::savePLYFile(path.toStdString(), *scans.begin()->second, binaryMode) == 0;
				}
				else
				{
					UERROR("Extension not recognized! (%s) Should be one of (*.ply *.pcd).", QFileInfo(path).suffix().toStdString().c_str());
				}
				if(success)
				{
					_initProgressDialog->incrementStep();
					_initProgressDialog->appendText(tr("Saving the scan (%1 points)... done.").arg(scans.begin()->second->size()));

					QMessageBox::information(this, tr("Save successful!"), tr("Scan saved to \"%1\"").arg(path));
				}
				else
				{
					QMessageBox::warning(this, tr("Save failed!"), tr("Failed to save to \"%1\"").arg(path));
				}
			}
			else
			{
				QMessageBox::warning(this, tr("Save failed!"), tr("Scan is empty..."));
			}
		}
	}
	else if(scans.size())
	{
		QString path = QFileDialog::getExistingDirectory(this, tr("Save to (*.ply *.pcd)..."), _preferencesDialog->getWorkingDirectory(), 0);
		if(!path.isEmpty())
		{
			bool ok = false;
			QStringList items;
			items.push_back("ply");
			items.push_back("pcd");
			QString suffix = QInputDialog::getItem(this, tr("File format"), tr("Which format?"), items, 0, false, &ok);

			if(ok)
			{
				QString prefix = QInputDialog::getText(this, tr("File prefix"), tr("Prefix:"), QLineEdit::Normal, "scan", &ok);

				if(ok)
				{
					for(std::map<int, pcl::PointCloud<pcl::PointXYZ>::Ptr >::const_iterator iter=scans.begin(); iter!=scans.end(); ++iter)
					{
						if(iter->second->size())
						{
							pcl::PointCloud<pcl::PointXYZ>::Ptr transformedCloud;
							transformedCloud = util3d::transformPointCloud(iter->second, _currentPosesMap.at(iter->first));

							QString pathFile = path+QDir::separator()+QString("%1%2.%3").arg(prefix).arg(iter->first).arg(suffix);
							bool success =false;
							if(suffix == "pcd")
							{
								success = pcl::io::savePCDFile(pathFile.toStdString(), *transformedCloud, binaryMode) == 0;
							}
							else if(suffix == "ply")
							{
								success = pcl::io::savePLYFile(pathFile.toStdString(), *transformedCloud, binaryMode) == 0;
							}
							else
							{
								UFATAL("Extension not recognized! (%s)", suffix.toStdString().c_str());
							}
							if(success)
							{
								_initProgressDialog->appendText(tr("Saved scan %1 (%2 points) to %3.").arg(iter->first).arg(iter->second->size()).arg(pathFile));
							}
							else
							{
								_initProgressDialog->appendText(tr("Failed saving scan %1 (%2 points) to %3.").arg(iter->first).arg(iter->second->size()).arg(pathFile));
							}
						}
						else
						{
							_initProgressDialog->appendText(tr("Scan %1 is empty!").arg(iter->first));
						}
						_initProgressDialog->incrementStep();
						QApplication::processEvents();
					}
				}
			}
		}
	}
}

std::map<int, pcl::PointCloud<pcl::PointXYZRGB>::Ptr > MainWindow::getClouds(
		const std::map<int, Transform> & poses,
		bool regenerateClouds,
		int regenerateDecimation,
		float regenerateVoxelSize,
		float regenerateMaxDepth,
		float filteringRadius,
		float filteringMinNeighbors) const
{
	std::map<int, pcl::PointCloud<pcl::PointXYZRGB>::Ptr> clouds;
	int i=0;
	for(std::map<int, Transform>::const_iterator iter = poses.begin(); iter!=poses.end(); ++iter)
	{
		bool inserted = false;
		if(!iter->second.isNull())
		{
			pcl::PointCloud<pcl::PointXYZRGB>::Ptr cloud(new pcl::PointCloud<pcl::PointXYZRGB>);
			if(regenerateClouds)
			{
				if(_cachedSignatures.contains(iter->first))
				{
					const Signature & s = _cachedSignatures.find(iter->first).value();
					SensorData d = s.sensorData();
					cv::Mat image, depth;
					d.uncompressData(&image, &depth, 0);
					if(!image.empty() && !depth.empty())
					{
						UASSERT(iter->first == d.id());
						cloud =	 util3d::cloudRGBFromSensorData(
							d,
							regenerateDecimation,
							regenerateMaxDepth,
							regenerateVoxelSize);
					}
					else if(s.getWords3().size())
					{
						cloud->resize(s.getWords3().size());
						int oi=0;
						for(std::multimap<int, pcl::PointXYZ>::const_iterator jter=s.getWords3().begin(); jter!=s.getWords3().end(); ++jter)
						{
							(*cloud)[oi].x = jter->second.x;
							(*cloud)[oi].y = jter->second.y;
							(*cloud)[oi].z = jter->second.z;
							(*cloud)[oi].r = 255;
							(*cloud)[oi].g = 255;
							(*cloud)[oi++].b = 255;
						}
					}
				}
				else
				{
					UERROR("Cloud %d not found in cache!", iter->first);
				}
			}
			else if(uContains(_createdClouds, iter->first))
			{
				cloud = _createdClouds.at(iter->first);
			}

			if(cloud->size())
			{
				if(filteringRadius > 0.0f && filteringMinNeighbors > 0)
				{
					pcl::IndicesPtr indices = util3d::radiusFiltering(cloud, filteringRadius, filteringMinNeighbors);
					pcl::PointCloud<pcl::PointXYZRGB>::Ptr cloudFiltered(new pcl::PointCloud<pcl::PointXYZRGB>);
					pcl::copyPointCloud(*cloud, *indices, *cloudFiltered);
					cloud = cloudFiltered;
				}

				clouds.insert(std::make_pair(iter->first, cloud));
				inserted = true;
			}
		}
		else
		{
			UERROR("transform is null!?");
		}

		if(inserted)
		{
			_initProgressDialog->appendText(tr("Generated cloud %1 (%2/%3).").arg(iter->first).arg(++i).arg(poses.size()));
		}
		else
		{
			_initProgressDialog->appendText(tr("Ignored cloud %1 (%2/%3).").arg(iter->first).arg(++i).arg(poses.size()));
		}
		_initProgressDialog->incrementStep();
		QApplication::processEvents();
	}

	return clouds;
}

// STATES

// in monitoring state, only some actions are enabled
void MainWindow::setMonitoringState(bool pauseChecked)
{
	this->changeState(pauseChecked?kMonitoringPaused:kMonitoring);
}

// Must be called by the GUI thread, use signal StateChanged()
void MainWindow::changeState(MainWindow::State newState)
{
	bool monitoring = newState==kMonitoring || newState == kMonitoringPaused;
	_ui->actionNew_database->setVisible(!monitoring);
	_ui->actionOpen_database->setVisible(!monitoring);
	_ui->actionClose_database->setVisible(!monitoring);
	_ui->actionEdit_database->setVisible(!monitoring);
	_ui->actionStart->setVisible(!monitoring);
	_ui->actionStop->setVisible(!monitoring);
	_ui->actionDump_the_memory->setVisible(!monitoring);
	_ui->actionDump_the_prediction_matrix->setVisible(!monitoring);
	_ui->actionGenerate_map->setVisible(!monitoring);
	_ui->actionUpdate_cache_from_database->setVisible(monitoring);
	_ui->actionOpen_working_directory->setVisible(!monitoring);
	_ui->actionData_recorder->setVisible(!monitoring);
	_ui->menuSelect_source->menuAction()->setVisible(!monitoring);
	_ui->doubleSpinBox_stats_imgRate->setVisible(!monitoring);
	_ui->doubleSpinBox_stats_imgRate_label->setVisible(!monitoring);
	bool wasMonitoring = _state==kMonitoring || _state == kMonitoringPaused;
	if(wasMonitoring != monitoring)
	{
		_ui->toolBar->setVisible(!monitoring);
		_ui->toolBar->toggleViewAction()->setVisible(!monitoring);
	}
	QList<QAction*> actions = _ui->menuTools->actions();
	for(int i=0; i<actions.size(); ++i)
	{
		if(actions.at(i)->isSeparator())
		{
			actions.at(i)->setVisible(!monitoring);
		}
	}
	actions = _ui->menuFile->actions();
	if(actions.size()==15)
	{
		if(actions.at(2)->isSeparator())
		{
			actions.at(2)->setVisible(!monitoring);
		}
		else
		{
			UWARN("Menu File separators have not the same order.");
		}
		if(actions.at(11)->isSeparator())
		{
			actions.at(11)->setVisible(!monitoring);
		}
		else
		{
			UWARN("Menu File separators have not the same order.");
		}
	}
	else
	{
		UWARN("Menu File actions size has changed (%d)", actions.size());
	}
	actions = _ui->menuProcess->actions();
	if(actions.size()>=2)
	{
		if(actions.at(1)->isSeparator())
		{
			actions.at(1)->setVisible(!monitoring);
		}
		else
		{
			UWARN("Menu File separators have not the same order.");
		}
	}
	else
	{
		UWARN("Menu File separators have not the same order.");
	}

	switch (newState)
	{
	case kIdle: // RTAB-Map is not initialized yet
		_ui->actionNew_database->setEnabled(true);
		_ui->actionOpen_database->setEnabled(true);
		_ui->actionClose_database->setEnabled(false);
		_ui->actionEdit_database->setEnabled(true);
		_ui->actionStart->setEnabled(false);
		_ui->actionPause->setEnabled(false);
		_ui->actionPause->setChecked(false);
		_ui->actionPause->setToolTip(tr("Pause"));
		_ui->actionStop->setEnabled(false);
		_ui->actionPause_on_match->setEnabled(true);
		_ui->actionPause_on_local_loop_detection->setEnabled(true);
		_ui->actionPause_when_a_loop_hypothesis_is_rejected->setEnabled(true);
		_ui->actionDump_the_memory->setEnabled(false);
		_ui->actionDump_the_prediction_matrix->setEnabled(false);
		_ui->actionDelete_memory->setEnabled(false);
		_ui->actionPost_processing->setEnabled(_cachedSignatures.size() >= 2 && _currentPosesMap.size() >= 2 && _currentLinksMap.size() >= 1);
		_ui->actionExport_images_RGB_jpg_Depth_png->setEnabled(!_cachedSignatures.empty() && !_currentPosesMap.empty());
		_ui->actionGenerate_map->setEnabled(false);
		_ui->menuExport_poses->setEnabled(!_currentPosesMap.empty());
		_ui->actionSave_point_cloud->setEnabled(!_createdClouds.empty());
		_ui->actionView_high_res_point_cloud->setEnabled(!_createdClouds.empty());
		_ui->actionExport_2D_scans_ply_pcd->setEnabled(!_createdScans.empty());
		_ui->actionExport_2D_Grid_map_bmp_png->setEnabled(!_gridLocalMaps.empty() || !_projectionLocalMaps.empty());
		_ui->actionView_scans->setEnabled(!_createdScans.empty());
		_ui->actionExport_cameras_in_Bundle_format_out->setEnabled(!_cachedSignatures.empty() && !_currentPosesMap.empty());
		_ui->actionDownload_all_clouds->setEnabled(false);
		_ui->actionDownload_graph->setEnabled(false);
		_ui->menuSelect_source->setEnabled(false);
		_ui->actionLabel_current_location->setEnabled(false);
		_ui->actionSend_goal->setEnabled(false);
		_ui->actionCancel_goal->setEnabled(false);
		_ui->toolBar->findChild<QAction*>("toolbar_source")->setEnabled(false);
		_ui->actionTrigger_a_new_map->setEnabled(false);
		_ui->doubleSpinBox_stats_imgRate->setEnabled(true);
		_ui->statusbar->clearMessage();
		_state = newState;
		_oneSecondTimer->stop();
		break;

	case kApplicationClosing:
	case kClosing:
		_ui->actionStart->setEnabled(false);
		_ui->actionPause->setEnabled(false);
		_ui->actionStop->setEnabled(false);
		_state = newState;
		break;

	case kInitializing:
		_ui->actionNew_database->setEnabled(false);
		_ui->actionOpen_database->setEnabled(false);
		_ui->actionClose_database->setEnabled(false);
		_ui->actionEdit_database->setEnabled(false);
		_state = newState;
		break;

	case kInitialized:
		_ui->actionNew_database->setEnabled(false);
		_ui->actionOpen_database->setEnabled(false);
		_ui->actionClose_database->setEnabled(true);
		_ui->actionEdit_database->setEnabled(false);
		_ui->actionStart->setEnabled(true);
		_ui->actionPause->setEnabled(false);
		_ui->actionPause->setChecked(false);
		_ui->actionPause->setToolTip(tr("Pause"));
		_ui->actionStop->setEnabled(false);
		_ui->actionPause_on_match->setEnabled(true);
		_ui->actionPause_on_local_loop_detection->setEnabled(true);
		_ui->actionPause_when_a_loop_hypothesis_is_rejected->setEnabled(true);
		_ui->actionDump_the_memory->setEnabled(true);
		_ui->actionDump_the_prediction_matrix->setEnabled(true);
		_ui->actionDelete_memory->setEnabled(true);
		_ui->actionPost_processing->setEnabled(_cachedSignatures.size() >= 2 && _currentPosesMap.size() >= 2 && _currentLinksMap.size() >= 1);
		_ui->actionExport_images_RGB_jpg_Depth_png->setEnabled(!_cachedSignatures.empty() && !_currentPosesMap.empty());
		_ui->actionGenerate_map->setEnabled(true);
		_ui->menuExport_poses->setEnabled(!_currentPosesMap.empty());
		_ui->actionSave_point_cloud->setEnabled(!_createdClouds.empty());
		_ui->actionView_high_res_point_cloud->setEnabled(!_createdClouds.empty());
		_ui->actionExport_2D_scans_ply_pcd->setEnabled(!_createdScans.empty());
		_ui->actionExport_2D_Grid_map_bmp_png->setEnabled(!_gridLocalMaps.empty() || !_projectionLocalMaps.empty());
		_ui->actionView_scans->setEnabled(!_createdScans.empty());
		_ui->actionExport_cameras_in_Bundle_format_out->setEnabled(!_cachedSignatures.empty() && !_currentPosesMap.empty());
		_ui->actionDownload_all_clouds->setEnabled(true);
		_ui->actionDownload_graph->setEnabled(true);
		_ui->menuSelect_source->setEnabled(true);
		_ui->actionLabel_current_location->setEnabled(true);
		_ui->actionSend_goal->setEnabled(true);
		_ui->actionCancel_goal->setEnabled(true);
		_ui->toolBar->findChild<QAction*>("toolbar_source")->setEnabled(true);
		_ui->actionTrigger_a_new_map->setEnabled(true);
		_ui->doubleSpinBox_stats_imgRate->setEnabled(true);
		_ui->statusbar->clearMessage();
		_state = newState;
		_oneSecondTimer->stop();
		break;

	case kStartingDetection:
		_ui->actionStart->setEnabled(false);
		_state = newState;
		break;

	case kDetecting:
		_ui->actionNew_database->setEnabled(false);
		_ui->actionOpen_database->setEnabled(false);
		_ui->actionClose_database->setEnabled(false);
		_ui->actionEdit_database->setEnabled(false);
		_ui->actionStart->setEnabled(false);
		_ui->actionPause->setEnabled(true);
		_ui->actionPause->setChecked(false);
		_ui->actionPause->setToolTip(tr("Pause"));
		_ui->actionStop->setEnabled(true);
		_ui->actionPause_on_match->setEnabled(true);
		_ui->actionPause_on_local_loop_detection->setEnabled(true);
		_ui->actionPause_when_a_loop_hypothesis_is_rejected->setEnabled(true);
		_ui->actionDump_the_memory->setEnabled(false);
		_ui->actionDump_the_prediction_matrix->setEnabled(false);
		_ui->actionDelete_memory->setEnabled(false);
		_ui->actionPost_processing->setEnabled(false);
		_ui->actionExport_images_RGB_jpg_Depth_png->setEnabled(false);
		_ui->actionGenerate_map->setEnabled(false);
		_ui->menuExport_poses->setEnabled(false);
		_ui->actionSave_point_cloud->setEnabled(false);
		_ui->actionView_high_res_point_cloud->setEnabled(false);
		_ui->actionExport_2D_scans_ply_pcd->setEnabled(false);
		_ui->actionExport_2D_Grid_map_bmp_png->setEnabled(false);
		_ui->actionView_scans->setEnabled(false);
		_ui->actionExport_cameras_in_Bundle_format_out->setEnabled(false);
		_ui->actionDownload_all_clouds->setEnabled(false);
		_ui->actionDownload_graph->setEnabled(false);
		_ui->menuSelect_source->setEnabled(false);
		_ui->actionLabel_current_location->setEnabled(true);
		_ui->actionSend_goal->setEnabled(true);
		_ui->actionCancel_goal->setEnabled(true);
		_ui->toolBar->findChild<QAction*>("toolbar_source")->setEnabled(false);
		_ui->actionTrigger_a_new_map->setEnabled(true);
		_ui->doubleSpinBox_stats_imgRate->setEnabled(true);
		_ui->statusbar->showMessage(tr("Detecting..."));
		_state = newState;
		_ui->label_elapsedTime->setText("00:00:00");
		_elapsedTime->start();
		_oneSecondTimer->start();

		_databaseUpdated = true; // if a new database is used, it won't be empty anymore...

		if(_camera)
		{
			_camera->start();
		}

		if(_dbReader)
		{
			_dbReader->start();
		}
		break;

	case kPaused:
		if(_state == kPaused)
		{
			_ui->actionPause->setToolTip(tr("Pause"));
			_ui->actionPause->setChecked(false);
			_ui->statusbar->showMessage(tr("Detecting..."));
			_ui->actionDump_the_memory->setEnabled(false);
			_ui->actionDump_the_prediction_matrix->setEnabled(false);
			_ui->actionDelete_memory->setEnabled(false);
			_ui->actionPost_processing->setEnabled(false);
			_ui->actionExport_images_RGB_jpg_Depth_png->setEnabled(false);
			_ui->actionGenerate_map->setEnabled(false);
			_ui->menuExport_poses->setEnabled(false);
			_ui->actionSave_point_cloud->setEnabled(false);
			_ui->actionView_high_res_point_cloud->setEnabled(false);
			_ui->actionExport_2D_scans_ply_pcd->setEnabled(false);
			_ui->actionExport_2D_Grid_map_bmp_png->setEnabled(false);
			_ui->actionView_scans->setEnabled(false);
			_ui->actionExport_cameras_in_Bundle_format_out->setEnabled(false);
			_ui->actionDownload_all_clouds->setEnabled(false);
			_ui->actionDownload_graph->setEnabled(false);
			_state = kDetecting;
			_elapsedTime->start();
			_oneSecondTimer->start();

			if(_camera)
			{
				_camera->start();
			}

			if(_dbReader)
			{
				_dbReader->start();
			}
		}
		else if(_state == kDetecting)
		{
			_ui->actionPause->setToolTip(tr("Continue (shift-click for step-by-step)"));
			_ui->actionPause->setChecked(true);
			_ui->statusbar->showMessage(tr("Paused..."));
			_ui->actionDump_the_memory->setEnabled(true);
			_ui->actionDump_the_prediction_matrix->setEnabled(true);
			_ui->actionDelete_memory->setEnabled(false);
			_ui->actionPost_processing->setEnabled(_cachedSignatures.size() >= 2 && _currentPosesMap.size() >= 2 && _currentLinksMap.size() >= 1);
			_ui->actionExport_images_RGB_jpg_Depth_png->setEnabled(!_cachedSignatures.empty() && !_currentPosesMap.empty());
			_ui->actionGenerate_map->setEnabled(true);
			_ui->menuExport_poses->setEnabled(!_currentPosesMap.empty());
			_ui->actionSave_point_cloud->setEnabled(!_createdClouds.empty());
			_ui->actionView_high_res_point_cloud->setEnabled(!_createdClouds.empty());
			_ui->actionExport_2D_scans_ply_pcd->setEnabled(!_createdScans.empty());
			_ui->actionExport_2D_Grid_map_bmp_png->setEnabled(!_gridLocalMaps.empty() || !_projectionLocalMaps.empty());
			_ui->actionView_scans->setEnabled(!_createdScans.empty());
			_ui->actionExport_cameras_in_Bundle_format_out->setEnabled(!_cachedSignatures.empty() && !_currentPosesMap.empty());
			_ui->actionDownload_all_clouds->setEnabled(true);
			_ui->actionDownload_graph->setEnabled(true);
			_state = kPaused;
			_oneSecondTimer->stop();

			// kill sensors
			if(_camera)
			{
				_camera->join(true);
			}

			if(_dbReader)
			{
				_dbReader->join(true);
			}
		}
		break;
	case kMonitoring:
		_ui->actionPause->setEnabled(true);
		_ui->actionPause->setChecked(false);
		_ui->actionPause->setToolTip(tr("Pause"));
		_ui->actionPause_on_match->setEnabled(true);
		_ui->actionPause_on_local_loop_detection->setEnabled(true);
		_ui->actionPause_when_a_loop_hypothesis_is_rejected->setEnabled(true);
		_ui->actionReset_Odometry->setEnabled(true);
		_ui->actionPost_processing->setEnabled(false);
		_ui->actionExport_images_RGB_jpg_Depth_png->setEnabled(false);
		_ui->menuExport_poses->setEnabled(false);
		_ui->actionSave_point_cloud->setEnabled(false);
		_ui->actionView_high_res_point_cloud->setEnabled(false);
		_ui->actionExport_2D_scans_ply_pcd->setEnabled(false);
		_ui->actionExport_2D_Grid_map_bmp_png->setEnabled(false);
		_ui->actionView_scans->setEnabled(false);
		_ui->actionExport_cameras_in_Bundle_format_out->setEnabled(false);
		_ui->actionDelete_memory->setEnabled(true);
		_ui->actionDownload_all_clouds->setEnabled(true);
		_ui->actionDownload_graph->setEnabled(true);
		_ui->actionTrigger_a_new_map->setEnabled(true);
		_ui->actionLabel_current_location->setEnabled(true);
		_ui->actionSend_goal->setEnabled(true);
		_ui->actionCancel_goal->setEnabled(true);
		_ui->statusbar->showMessage(tr("Monitoring..."));
		_state = newState;
		_elapsedTime->start();
		_oneSecondTimer->start();
		this->post(new RtabmapEventCmd(RtabmapEventCmd::kCmdResume));
		break;
	case kMonitoringPaused:
		_ui->actionPause->setToolTip(tr("Continue"));
		_ui->actionPause->setChecked(true);
		_ui->actionPause->setEnabled(true);
		_ui->actionPause_on_match->setEnabled(true);
		_ui->actionPause_on_local_loop_detection->setEnabled(true);
		_ui->actionPause_when_a_loop_hypothesis_is_rejected->setEnabled(true);
		_ui->actionReset_Odometry->setEnabled(true);
		_ui->actionPost_processing->setEnabled(_cachedSignatures.size() >= 2 && _currentPosesMap.size() >= 2 && _currentLinksMap.size() >= 1);
		_ui->actionExport_images_RGB_jpg_Depth_png->setEnabled(!_cachedSignatures.empty() && !_currentPosesMap.empty());
		_ui->menuExport_poses->setEnabled(!_currentPosesMap.empty());
		_ui->actionSave_point_cloud->setEnabled(!_createdClouds.empty());
		_ui->actionView_high_res_point_cloud->setEnabled(!_createdClouds.empty());
		_ui->actionExport_2D_scans_ply_pcd->setEnabled(!_createdScans.empty());
		_ui->actionExport_2D_Grid_map_bmp_png->setEnabled(!_gridLocalMaps.empty() || !_projectionLocalMaps.empty());
		_ui->actionView_scans->setEnabled(!_createdScans.empty());
		_ui->actionExport_cameras_in_Bundle_format_out->setEnabled(!_cachedSignatures.empty() && !_currentPosesMap.empty());
		_ui->actionDelete_memory->setEnabled(true);
		_ui->actionDownload_all_clouds->setEnabled(true);
		_ui->actionDownload_graph->setEnabled(true);
		_ui->actionTrigger_a_new_map->setEnabled(true);
		_ui->actionLabel_current_location->setEnabled(true);
		_ui->actionSend_goal->setEnabled(true);
		_ui->actionCancel_goal->setEnabled(true);
		_ui->statusbar->showMessage(tr("Monitoring paused..."));
		_state = newState;
		_oneSecondTimer->stop();
		this->post(new RtabmapEventCmd(RtabmapEventCmd::kCmdPause));
		break;
	default:
		break;
	}

}

}<|MERGE_RESOLUTION|>--- conflicted
+++ resolved
@@ -773,6 +773,8 @@
 
 		if(_ui->dockWidget_cloudViewer->isVisible())
 		{
+			bool cloudUpdated = false;
+			bool scanUpdated = false;
 			if(!pose.isNull())
 			{
 				// 3d cloud
@@ -798,10 +800,8 @@
 						_ui->widget_cloudViewer->setCloudVisibility("cloudOdom", true);
 						_ui->widget_cloudViewer->setCloudOpacity("cloudOdom", _preferencesDialog->getCloudOpacity(1));
 						_ui->widget_cloudViewer->setCloudPointSize("cloudOdom", _preferencesDialog->getCloudPointSize(1));
-					}
-					else if(_ui->widget_cloudViewer->getAddedClouds().contains(std::string("cloudOdom")))
-					{
-						_ui->widget_cloudViewer->setCloudVisibility("cloudOdom", false);
+
+						cloudUpdated = true;
 					}
 				}
 
@@ -823,17 +823,20 @@
 					{
 						UERROR("Adding scanOdom to viewer failed!");
 					}
-<<<<<<< HEAD
 					_ui->widget_cloudViewer->setCloudVisibility("scanOdom", true);
 					_ui->widget_cloudViewer->setCloudOpacity("scanOdom", _preferencesDialog->getScanOpacity(1));
 					_ui->widget_cloudViewer->setCloudPointSize("scanOdom", _preferencesDialog->getScanPointSize(1));
-=======
-					else if(_ui->widget_cloudViewer->getAddedClouds().contains(std::string("scanOdom")))
-					{
-						_ui->widget_cloudViewer->setCloudVisibility("scanOdom", false);
-					}
->>>>>>> ee81bfc1
-				}
+
+					scanUpdated = true;
+				}
+			}
+			if(!cloudUpdated && _ui->widget_cloudViewer->getAddedClouds().contains("cloudOdom"))
+			{
+				_ui->widget_cloudViewer->setCloudVisibility("cloudOdom", false);
+			}
+			if(!scanUpdated && _ui->widget_cloudViewer->getAddedClouds().contains("scanOdom"))
+			{
+				_ui->widget_cloudViewer->setCloudVisibility("scanOdom", false);
 			}
 		}
 
