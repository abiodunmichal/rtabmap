name: CMake-ROS

on:
  push:
    branches: 
      - master
  pull_request:
    branches: 
      - '**'

env:
  # Customize the CMake build type here (Release, Debug, RelWithDebInfo, etc.)
  BUILD_TYPE: Release

jobs:
  build:
    # The CMake configure and build commands are platform agnostic and should work equally
    # well on Windows or Mac.  You can convert this to a matrix build if you need
    # cross-platform coverage.
    # See: https://docs.github.com/en/free-pro-team@latest/actions/learn-github-actions/managing-complex-workflows#using-a-build-matrix
    name: Build on ros ${{ matrix.ros_distribution }} and ${{ matrix.os }}
    runs-on: ${{ matrix.os }}
    strategy:
      fail-fast: false
      matrix:
        ros_distribution: [ noetic, humble, jazzy]
        include:
        - ros_distribution: 'noetic'
          os: ubuntu-20.04
        - ros_distribution: 'humble'
          os: ubuntu-22.04
        - ros_distribution: 'jazzy'
          os: ubuntu-24.04

<<<<<<< HEAD
    if: contains(github.ref, 'master') || contains(github.ref, ${{ matrix.ros_distribution }})
=======
>>>>>>> 8f46cc73
    steps:   
    - uses: ros-tooling/setup-ros@v0.7
      with:
        required-ros-distributions: ${{ matrix.ros_distribution }}
    
    - uses: actions/checkout@v4

    - name: Install dependencies
      run: |
        source /opt/ros/${{ matrix.ros_distribution }}/setup.bash
        rosdep update
        rosdep install --from-paths ${{github.workspace}} -y

    - name: Configure CMake
      run: |
        source /opt/ros/${{ matrix.ros_distribution }}/setup.bash
        cmake -B ${{github.workspace}}/build -DCMAKE_BUILD_TYPE=${{env.BUILD_TYPE}}

    - name: Build
      run: cmake --build ${{github.workspace}}/build --config ${{env.BUILD_TYPE}}

    - name: Info
      working-directory: ${{github.workspace}}/build/bin
      run: |
        source /opt/ros/${{ matrix.ros_distribution }}/setup.bash
        ./rtabmap-console --version
      <|MERGE_RESOLUTION|>--- conflicted
+++ resolved
@@ -3,7 +3,7 @@
 on:
   push:
     branches: 
-      - master
+      - jazzy-devel
   pull_request:
     branches: 
       - '**'
@@ -23,19 +23,11 @@
     strategy:
       fail-fast: false
       matrix:
-        ros_distribution: [ noetic, humble, jazzy]
+        ros_distribution: [jazzy]
         include:
-        - ros_distribution: 'noetic'
-          os: ubuntu-20.04
-        - ros_distribution: 'humble'
-          os: ubuntu-22.04
         - ros_distribution: 'jazzy'
           os: ubuntu-24.04
 
-<<<<<<< HEAD
-    if: contains(github.ref, 'master') || contains(github.ref, ${{ matrix.ros_distribution }})
-=======
->>>>>>> 8f46cc73
     steps:   
     - uses: ros-tooling/setup-ros@v0.7
       with:
