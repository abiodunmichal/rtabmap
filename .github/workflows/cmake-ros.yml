--- conflicted
+++ resolved
@@ -23,11 +23,7 @@
     strategy:
       fail-fast: false
       matrix:
-<<<<<<< HEAD
         ros_distribution: [ humble ]
-=======
-        ros_distribution: [ humble, jazzy, kilted, rolling ]
->>>>>>> dbfc4b1d
         include:
         - ros_distribution: 'humble'
           os: ubuntu-22.04
