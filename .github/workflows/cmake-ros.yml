name: CMake-ROS

on:
  push:
    branches: 
      - jazzy-devel
  pull_request:
    branches: 
      - '**'

env:
  # Customize the CMake build type here (Release, Debug, RelWithDebInfo, etc.)
  BUILD_TYPE: Release

jobs:
  build:
    # The CMake configure and build commands are platform agnostic and should work equally
    # well on Windows or Mac.  You can convert this to a matrix build if you need
    # cross-platform coverage.
    # See: https://docs.github.com/en/free-pro-team@latest/actions/learn-github-actions/managing-complex-workflows#using-a-build-matrix
    name: Build on ros ${{ matrix.ros_distribution }} and ${{ matrix.os }}
    runs-on: ${{ matrix.os }}
    strategy:
      fail-fast: false
      matrix:
<<<<<<< HEAD
        ros_distribution: [jazzy]
        include:
        - ros_distribution: 'jazzy'
          os: ubuntu-24.04
=======
        ros_distribution: [ humble, jazzy, kilted, rolling ]
        include:
        - ros_distribution: 'humble'
          os: ubuntu-22.04
        - ros_distribution: 'jazzy'
          os: ubuntu-24.04
        - ros_distribution: 'kilted'
          os: ubuntu-24.04
        - ros_distribution: 'rolling'
          os: ubuntu-24.04
>>>>>>> dbfc4b1d

    steps:   
    - name: Setup ROS2
      # https://docs.ros.org/en/humble/Installation/Ubuntu-Install-Debs.html
      run: |
        sudo apt install software-properties-common
        sudo add-apt-repository universe
        sudo apt update && sudo apt install curl -y
        export ROS_APT_SOURCE_VERSION=$(curl -s https://api.github.com/repos/ros-infrastructure/ros-apt-source/releases/latest | grep -F "tag_name" | awk -F\" '{print $4}')
        curl -L -o /tmp/ros2-apt-source.deb "https://github.com/ros-infrastructure/ros-apt-source/releases/download/${ROS_APT_SOURCE_VERSION}/ros2-apt-source_${ROS_APT_SOURCE_VERSION}.$(. /etc/os-release && echo $VERSION_CODENAME)_all.deb"
        sudo apt install /tmp/ros2-apt-source.deb
        sudo apt update

    - uses: ros-tooling/setup-ros@v0.7
      with:
        required-ros-distributions: ${{ matrix.ros_distribution }}
    
    - uses: actions/checkout@v4

    - name: Install dependencies
      run: |
        source /opt/ros/${{ matrix.ros_distribution }}/setup.bash
        rosdep update
        rosdep install --from-paths ${{github.workspace}} -y

    - name: Configure CMake
      run: |
        source /opt/ros/${{ matrix.ros_distribution }}/setup.bash
        cmake -B ${{github.workspace}}/build -DCMAKE_BUILD_TYPE=${{env.BUILD_TYPE}}

    - name: Build
      run: cmake --build ${{github.workspace}}/build --config ${{env.BUILD_TYPE}}

    - name: Info
      working-directory: ${{github.workspace}}/build/bin
      run: |
        source /opt/ros/${{ matrix.ros_distribution }}/setup.bash
        ./rtabmap-console --version
      <|MERGE_RESOLUTION|>--- conflicted
+++ resolved
@@ -23,23 +23,10 @@
     strategy:
       fail-fast: false
       matrix:
-<<<<<<< HEAD
         ros_distribution: [jazzy]
         include:
         - ros_distribution: 'jazzy'
           os: ubuntu-24.04
-=======
-        ros_distribution: [ humble, jazzy, kilted, rolling ]
-        include:
-        - ros_distribution: 'humble'
-          os: ubuntu-22.04
-        - ros_distribution: 'jazzy'
-          os: ubuntu-24.04
-        - ros_distribution: 'kilted'
-          os: ubuntu-24.04
-        - ros_distribution: 'rolling'
-          os: ubuntu-24.04
->>>>>>> dbfc4b1d
 
     steps:   
     - name: Setup ROS2
